--- conflicted
+++ resolved
@@ -201,7 +201,7 @@
         if (TacsRealPart(ns) > 1.0){
           printf("Wrong shape functions\n");
         }
-<<<<<<< HEAD
+
         // --------------------------------------------------------
         // Get the constitutive object for this element
         TacsScalar value1 = value;
@@ -221,30 +221,8 @@
           }
         }
         // ---------------------------------------------------------
-=======
-	
-	// --------------------------------------------------------
-	// Get the constitutive object for this element
-	TacsScalar value1 = value;
-	TACSConstitutive *constitutive = element->getConstitutive();
-	if (is_3d){
-	  CoupledThermoSolidStiffness *con =
-	    dynamic_cast<CoupledThermoSolidStiffness*>(constitutive);
-	  if (con){
-	    con->maxtemp(pt, value1, &value);
-	  }
-	}
-	else {
-	  CoupledThermoPlaneStressStiffness *con =
-	    dynamic_cast<CoupledThermoPlaneStressStiffness*>(constitutive);
-	  if (con){
-	    con->maxtemp(pt, value1, &value);
-	  }
-	}
-	// ---------------------------------------------------------
->>>>>>> 47c9b5ed
         if (TacsRealPart(value) > TacsRealPart(ctx->maxValue)){
-	  ctx->maxValue = value;
+          ctx->maxValue = value;
         }
       }
     }
@@ -267,7 +245,6 @@
           N++;
         }
 
-<<<<<<< HEAD
         // --------------------------------------------------------
         // Get the constitutive object for this element
         TacsScalar value1 = value;
@@ -287,27 +264,7 @@
           }
         }
         // ---------------------------------------------------------
-=======
-	// --------------------------------------------------------
-	// Get the constitutive object for this element
-	TacsScalar value1 = value;
-	TACSConstitutive *constitutive = element->getConstitutive();
-	if (is_3d){
-	  CoupledThermoSolidStiffness *con =
-	    dynamic_cast<CoupledThermoSolidStiffness*>(constitutive);
-	  if (con){
-	    con->maxtemp(pt, value1, &value);
-	  }
-	}
-	else {
-	  CoupledThermoPlaneStressStiffness *con =
-	    dynamic_cast<CoupledThermoPlaneStressStiffness*>(constitutive);
-	  if (con){
-	    con->maxtemp(pt, value1, &value);
-	  }
-	}
-	// ---------------------------------------------------------
->>>>>>> 47c9b5ed
+
         // Add up the contribution from the quadrature
         TacsScalar h = element->getDetJacobian(pt, Xpts);
         if (ksType == CONTINUOUS){
