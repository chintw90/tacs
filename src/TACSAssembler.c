#include "TACSAssembler.h"

// Reordering implementation 
#include "FElibrary.h"
#include "MatUtils.h"
#include "AMDInterface.h"

// Include the AMD package if we have it
#include "amd.h"

// The TACS-METIS header
#include "tacsmetis.h"

// TACS-BLAS/LAPACK header
#include "tacslapack.h"

/*
  TACSAssembler implementation

  Copyright (c) 2010-2016 Graeme Kennedy. All rights reserved. 
  Not for commercial purposes.
*/

/*
  Constructor for the TACSAssembler object

  input:
  tacs_comm:           the TACS communicator 
  varsPerNode:         the number of degrees of freedom per node
  numOwnedNodes:       the number of locally-owned nodes
  numElements:         the number of elements in the mesh
  numDependentNodes:   the number of dependent nodes in the mesh
*/
TACSAssembler::TACSAssembler( MPI_Comm _tacs_comm,
                              int _varsPerNode, int _numOwnedNodes, 
			      int _numElements, int _numDependentNodes ){
  TacsInitialize();
  
  // Copy the communicator for MPI communication
  tacs_comm = _tacs_comm;

  // If MPI is being used, get the rank of the current 
  // process and the total number of processes
  MPI_Comm_rank(tacs_comm, &mpiRank);
  MPI_Comm_size(tacs_comm, &mpiSize);

  // Set the simulation time to 0
  time = 0.0;

  // Now set up the default pthread info with 1 thread
  thread_info = new TACSThreadInfo(1); 
  thread_info->incref();
  pthread_mutex_init(&tacs_mutex, NULL);

  // Create the class that is used to 
  tacsPInfo = new TACSAssemblerPthreadInfo();
  numCompletedElements = 0;

  // copy data to be used later in the program
  varsPerNode = _varsPerNode;
  numElements = _numElements;
  numOwnedNodes = _numOwnedNodes;
  numDependentNodes = _numDependentNodes;

  // These values will be computed later
  numExtNodes = 0;
  numNodes = 0;
  extNodeOffset = 0;

  // Print out the number of local nodes and elements
  printf("[%d] Creating TACSAssembler with numOwnedNodes = %d \
numElements = %d\n", mpiRank, numOwnedNodes, numElements);

  // Calculate the total number of nodes and elements
  int info[2], recv_info[2];
  info[0] = numOwnedNodes;
  info[1] = numElements;
  MPI_Reduce(info, recv_info, 2, MPI_INT, MPI_SUM, 0, tacs_comm);
  if (mpiSize > 1 && mpiRank == 0){
    printf("[%d] TACSAssembler: Total dof = %d Total nodes = %d \
Total elements = %d\n", mpiRank, varsPerNode*recv_info[0], 
           recv_info[0], recv_info[1]);
  }

  // The mesh has not been initialized yet...
  meshInitializedFlag = 0;

  // Initialize the maximum element propertie
  maxElementStrain = 0;
  maxElementNodes = 0;
  maxElementSize = 0;
  maxElementIndepNodes = 0;

  // Set the elements array to NULL
  elements = NULL;

  // Set the auxiliary element class to NULL
  auxElements = NULL;

  // Information for setting boundary conditions and distributing variables
  varMap = new TACSVarMap(tacs_comm, numOwnedNodes);
  varMap->incref();

  // Estimate 100 bcs at first, but this is expanded as required
  int nbc_est = 100; 
  bcMap = new TACSBcMap(varsPerNode, nbc_est);
  bcMap->incref();

  // Set the internal vector values to NULL
  varsVec = NULL;
  dvarsVec = NULL;
  ddvarsVec = NULL;
  xptVec = NULL;

  // Set the external node numbers to NULL
  tacsExtNodeNums = NULL;

  // Set the distribution object to NULL at first
  extDist = NULL;
  extDistIndices = NULL;

  // Reordering information old node i -> newNodeIndices[i]
  newNodeIndices = NULL;

  // DistMat specific objects
  distMatIndices = NULL;

  // FEMat-specific objects
  feMatBIndices = feMatCIndices = NULL;
  feMatBMap = feMatCMap = NULL;
  
  // Allocate element-> node information
  elementNodeIndex = NULL;
  elementTacsNodes = NULL;

  // Null out the dependent node data
  depNodes = NULL;

  // Set the local element data to NULL
  elementData = NULL;
  elementIData = NULL;
}

/*
  The TACSAssembler destructor. 

  Clean up the allocated memory and decref() all objects
*/
TACSAssembler::~TACSAssembler(){
  TacsFinalize();

  pthread_mutex_destroy(&tacs_mutex);
  delete tacsPInfo;

  // Go through and decref all the elements
  if (elements){
    for ( int i = 0; i < numElements; i++ ){
      if (elements[i]){
        elements[i]->decref();
      }
    }
    delete [] elements;
  }

  // Decref the variables/node vectors
  if (varsVec){ varsVec->decref(); }
  if (dvarsVec){ dvarsVec->decref(); }
  if (ddvarsVec){ ddvarsVec->decref(); }
  if (xptVec){ xptVec->decref(); }

  // Delete nodal information
  if (elementNodeIndex){ delete [] elementNodeIndex; }
  if (elementTacsNodes){ delete [] elementTacsNodes; }
  if (tacsExtNodeNums){ delete [] tacsExtNodeNums; }  

  // Decreate the ref. count for the dependent node information
  if (depNodes){ depNodes->decref(); }

  // Decrease the reference count to the auxiliary elements
  if (auxElements){ auxElements->decref(); }

  // Decrease the reference count to objects allocated in initialize
  if (varMap){ varMap->decref(); }
  if (bcMap){ bcMap->decref(); }
  if (extDist){ extDist->decref(); }
  if (extDistIndices){ extDistIndices->decref(); }

  // Free the reordering if it has been used
  if (newNodeIndices){ newNodeIndices->decref(); }

  // Decrease ref. count for DistMat data
  if (distMatIndices){ distMatIndices->decref(); }

  // Decrease ref. count for the FEMat data if it is allocated
  if (feMatBIndices){ feMatBIndices->decref(); }
  if (feMatCIndices){ feMatCIndices->decref(); }
  if (feMatBMap){ feMatBMap->decref(); }
  if (feMatCMap){ feMatCMap->decref(); }

  // Delete arrays allocated in initializeArrays()
  if (elementData){ delete [] elementData; }
  if (elementIData){ delete [] elementIData; }

  // Decref the thread information class
  thread_info->decref();
}

const char * TACSAssembler::tacsName = "TACSAssembler";

/*
  Return the MPI communicator for the TACSAssembler object
*/
MPI_Comm TACSAssembler::getMPIComm(){
  return tacs_comm;
}

/*
  Get the number of unknowns per node
*/
int TACSAssembler::getVarsPerNode(){ 
  return varsPerNode; 
}

/*
  Get the number of local nodes
*/ 
int TACSAssembler::getNumNodes(){ 
  return numNodes; 
}

/*
  Get the number of dependent nodes
*/
int TACSAssembler::getNumDependentNodes(){ 
  return numDependentNodes; 
}

/*
  Get the number of elements
*/
int TACSAssembler::getNumElements(){ 
  return numElements; 
}

/*
  Get the node-processor assignment
*/
TACSVarMap *TACSAssembler::getVarMap(){ 
  return varMap; 
}

/*
  Get the boundary conditions
*/
TACSBcMap *TACSAssembler::getBcMap(){ 
  return bcMap; 
}

/*
  Get the external indices
*/
TACSBVecDistribute *TACSAssembler::getBVecDistribute(){ 
  return extDist; 
}

/*
  Get the maximum number of variables per node
*/
int TACSAssembler::getMaxElementNodes(){
  return maxElementNodes;
}

/*
  Get the maximum number of element variables
*/
int TACSAssembler::getMaxElementVariables(){
  return maxElementSize;
}

/*
  Get the maximum number of strain components
*/
int TACSAssembler::getMaxElementStrains(){
  return maxElementStrain;
}

/*
  Get the array of elements from TACSAssembler
*/
TACSElement **TACSAssembler::getElements(){ 
  return elements; 
}

/*
  Get the element object and the corresponding element variables
*/
TACSElement *TACSAssembler::getElement( int elem, TacsScalar *Xpts, 
                                        TacsScalar *vars, 
                                        TacsScalar *dvars, 
                                        TacsScalar *ddvars ){
  if (elements && xptVec && 
      (elem >= 0 && elem < numElements)){
    int ptr = elementNodeIndex[elem];
    int len = elementNodeIndex[elem+1] - ptr;
    const int *nodes = &elementTacsNodes[ptr];
    if (Xpts){ xptVec->getValues(len, nodes, Xpts); }
    if (vars){ varsVec->getValues(len, nodes, vars); }
    if (dvars){ dvarsVec->getValues(len, nodes, dvars); }
    if (ddvars){ ddvarsVec->getValues(len, nodes, ddvars); }

    return elements[elem];
  }

  return NULL;
}

/*
  Set the frequency of residual testing with the energy principles
*/
void TACSAssembler::setResidualTestFreq( int _residual_test_freq ){
  residual_test_freq = _residual_test_freq;
<<<<<<< HEAD
  if (residual_test_freq > 2) residual_test_freq = 2; // print level
=======
>>>>>>> 944c05a4
}

/*
  Set the frequency of Jacobian consistency check with the residual
  implemenation
*/
void TACSAssembler::setJacobianTestFreq( int _jacobian_test_freq ){
  jacobian_test_freq = _jacobian_test_freq;
<<<<<<< HEAD
    if (jacobian_test_freq > 2) jacobian_test_freq = 2; // print level
=======
>>>>>>> 944c05a4
}

/*!
  Set the element connectivity.

  Note that the number of elements that are set at this stage must be
  consistent with the number of elements passed in when TACSAssembler
  is created.  (The connectivity arrays are copied and should be freed
  by the caller.)

  input:
  conn:   the connectivity from elements to global node index
  ptr:    offset into the connectivity array for this processor
*/
int TACSAssembler::setElementConnectivity( const int *conn,
                                           const int *ptr ){
  if (meshInitializedFlag){
    fprintf(stderr, 
            "[%d] Cannot call setElementConnectivity() after initialize()\n", 
            mpiRank);
    return 1;
  }  
  if (tacsExtNodeNums){
    fprintf(stderr,
            "[%d] Cannot call setElementConnectivity() after reordering\n",
            mpiRank);
    return 1;
  }

  // Free the data if it has already been set before
  if (elementTacsNodes){ delete [] elementTacsNodes; }
  if (elementNodeIndex){ delete [] elementNodeIndex; }

  int size = ptr[numElements];
  elementNodeIndex = new int[ numElements+1 ] ;
  elementTacsNodes = new int[ size ];
  memcpy(elementNodeIndex, ptr, (numElements+1)*sizeof(int));

  // Copy the node numbers
  memcpy(elementTacsNodes, conn, size*sizeof(int));

  // If the elements are set, check the connectivity
  if (elements){
    for ( int i = 0; i < numElements; i++ ){
      int size = elementNodeIndex[i+1] - elementNodeIndex[i];
      if (size != elements[i]->numNodes()){
        fprintf(stderr, 
                "[%d] Element %s does not match connectivity\n",
                mpiRank, elements[i]->elementName());
        return 1;
      }
    }
  }

  // Check that the node numbers are all within range and that the
  // dependent node numbers (if any) are in range
  const int *ownerRange;
  varMap->getOwnerRange(&ownerRange);

  for ( int i = 0; i < numElements; i++ ){
    int jend = elementNodeIndex[i+1];
    for ( int j = elementNodeIndex[i]; j < jend; j++ ){
      if (elementTacsNodes[j] >= ownerRange[mpiSize]){
        fprintf(stderr, 
                "[%d] Element %d contains node number out of range\n",
                mpiRank, i);
        return -1;
      }
      else if (elementTacsNodes[j] < -numDependentNodes){
        fprintf(stderr, 
                "[%d] Element %d contains dependent node number out of range\n",
                mpiRank, i);
        return -1;
      }
    }
  }
}

/*!
  Set the element array within TACS. 
  
  The number of element pointers provided should be equal to the
  number of elements specified in the TACSAssembler constructor.  Note
  that the elements themselves are not copied, just the pointers to
  them.

  input:
  elements:  the array of element pointers with length = numElements.
*/
int TACSAssembler::setElements( TACSElement **_elements ){
  if (meshInitializedFlag){
    fprintf(stderr, "[%d] Cannot call setElements() after initialize()\n", 
	    mpiRank);
    return 1;
  }

  // Copy over the element pointers into a local array
  if (elements){
    for ( int i = 0; i < numElements; i++ ){
      _elements[i]->incref();
      if (elements[i]){ elements[i]->decref(); }
      elements[i] = _elements[i];
    }
  }
  else {
    elements = new TACSElement*[ numElements ];
    memset(elements, 0, numElements*sizeof(TACSElement*));
    for ( int i = 0; i < numElements; i++ ){
      _elements[i]->incref();
      elements[i] = _elements[i];
    }
  }

  // Determine the maximum number of nodes per element
  maxElementStrain = 0;
  maxElementSize = 0;
  maxElementNodes = 0;

  for ( int i = 0; i < numElements; i++ ){
    // Check if the number of variables per node matches
    if (_elements[i]->numDisplacements() != varsPerNode){
      fprintf(stderr, 
              "[%d] Element %s does not match variables per node\n",
              mpiRank, _elements[i]->elementName());
      return 1;
    }

    // Determine if the maximum number of variables and nodes needs to
    // be changed
    int elemSize = _elements[i]->numVariables();
    if (elemSize > maxElementSize){
      maxElementSize = elemSize;
    }

    elemSize = _elements[i]->numNodes();
    if (elemSize > maxElementNodes){
      maxElementNodes = elemSize;
    }

    elemSize = _elements[i]->numStresses();
    if (elemSize >= maxElementStrain){
      maxElementStrain = elemSize;
    }
  }

  // If the connectivity is set, determine if it is consistent
  if (elementNodeIndex){
    for ( int i = 0; i < numElements; i++ ){
      int size = elementNodeIndex[i+1] - elementNodeIndex[i];
      if (size != elements[i]->numNodes()){
        fprintf(stderr, 
                "[%d] Element %s does not match connectivity\n",
                mpiRank, elements[i]->elementName());
        return 1;
      }
    }
  }
  
  return 0;
}

/*
  Set the dependent node data structure

  The dependent nodes are designated by a negative index with a 1-base
  numbering scheme. This dependent node data structure is a sparse
  matrix with constant weights that designates the weights applied to
  the global independent nodes (storred in depNodeToTacs).

  input:
  depNodePtr:      the offset into the connectivity/weight arrays
  depNodeToTacs:   the independent global nodes
  depNodeWeights:  the weight applied to each independent node
*/
int TACSAssembler::setDependentNodes( const int *_depNodePtr, 
                                      const int *_depNodeToTacs,
                                      const double *_depNodeWeights ){
  if (meshInitializedFlag){
    fprintf(stderr, 
            "[%d] Cannot call setDependentNodes() after initialize()\n", 
	    mpiRank);
    return 1;
  }
  if (tacsExtNodeNums){
    fprintf(stderr,
            "[%d] Cannot call setDependentNodes() after reordering\n",
            mpiRank);
    return 1;
  }

  // Free the data if the dependent nodes have already been set
  if (depNodes){ depNodes->decref(); }

  // Get the ownership range of the nodes
  const int *ownerRange;
  varMap->getOwnerRange(&ownerRange);

  // Check that all the independent nodes are positive and are within an
  // allowable range
  for ( int i = 0; i < numDependentNodes; i++ ){
    for ( int jp = _depNodePtr[i]; jp < _depNodePtr[i+1]; jp++ ){
      if (_depNodeToTacs[jp] >= ownerRange[mpiSize]){
        fprintf(stderr, 
                "[%d] Dependent node %d contains node number out of range\n",
                mpiRank, i);
        return 1;
      }
      else if (_depNodeToTacs[jp] < 0){
        fprintf(stderr, 
                "[%d] Dependent node %d contains dependent node %d\n",
                mpiRank, i, _depNodeToTacs[jp]);
        return 1;
      }
    }
  }

  // Allocate the new memory and copy over the data
  int *depNodePtr = new int[ numDependentNodes+1 ];
  memcpy(depNodePtr, _depNodePtr, (numDependentNodes+1)*sizeof(int));

  int size = depNodePtr[numDependentNodes];
  int *depNodeToTacs = new int[ size ];
  memcpy(depNodeToTacs, _depNodeToTacs, size*sizeof(int));

  double *depNodeWeights = new double[ size ];
  memcpy(depNodeWeights, _depNodeWeights, size*sizeof(double));

  // Allocate the dependent node data structure
  depNodes = new TACSBVecDepNodes(numDependentNodes,
                                  &depNodePtr, &depNodeToTacs,
                                  &depNodeWeights);
  depNodes->incref();

  return 0;
}

/*!
  Set the boundary conditions object that will be associated with the
  vectors/matrices that are created using TACSAssembler.
*/
void TACSAssembler::addBCs( int nnodes, const int *nodes, 
                            int nbcs, const int *vars,
                            const TacsScalar *vals ){
  if (meshInitializedFlag){
    fprintf(stderr, "[%d] Cannot call addBC() after initialize()\n", 
	    mpiRank);
    return;
  }

  // Adjust the input to the addBC call. If no vars are specified,
  // set the number of boundary conditions equal to the number of
  // variables per node
  if (!vars || (nbcs < 0)){
    nbcs = varsPerNode;
  }

  // Get the ownership range
  const int *ownerRange;
  varMap->getOwnerRange(&ownerRange);

  // Add all the boundary conditions within the specified owner range
  for ( int i = 0; i < nnodes; i++ ){
    if (nodes[i] >= ownerRange[mpiRank] &&
        nodes[i] < ownerRange[mpiRank+1]){
      bcMap->addBC(nodes[i], nbcs, vars, vals);
    }
  }
}

/*
  Create a global vector of node locations
*/
TACSBVec *TACSAssembler::createNodeVec(){
  return new TACSBVec(varMap, TACS_SPATIAL_DIM, NULL, 
                      extDist, depNodes);
}

/*!
  Set the nodes from the node map object
*/
void TACSAssembler::setNodes( TACSBVec *X ){
  xptVec->copyValues(X);

  // Distribute the values at this point
  xptVec->beginDistributeValues();
  xptVec->endDistributeValues();
}

/*!
  Get the node locations from TACS
*/
void TACSAssembler::getNodes( TACSBVec *X ){
  X->copyValues(xptVec);
}

/*
  Set the auxiliary elements within the TACSAssembler object
  
  This only needs to be done once sometime during initialization.  If
  you need to change the loads repeatedly, this can be called
  repeatedly. No check is made at this point that you haven't done
  something odd. Note that the code assumes that the elements defined
  here perfectly overlap the non-zero pattern of the elements set
  internally within TACS already.
*/
void TACSAssembler::setAuxElements( TACSAuxElements *_aux_elems ){
  // Increase the reference count to the input elements (Note that
  // the input may be NULL to over-write the internal object
  if (_aux_elems){
    _aux_elems->incref();
  }

  // Decrease the reference count if the old object is not NULL
  if (auxElements){
    auxElements->decref();
  }
  auxElements = _aux_elems;

  // Check whether the auxiliary elements match
  if (auxElements){
    int naux = 0;
    TACSAuxElem *aux = NULL;
    naux = auxElements->getAuxElements(&aux);
    for ( int k = 0; k < naux; k++ ){
      int elem = aux[k].num;
      if (elements[elem]->numVariables() != 
          aux[k].elem->numVariables()){
        fprintf(stderr, "[%d] Auxiliary element sizes do not match\n",
                mpiRank);
      }
    }
  }
}

/*
  Retrieve the auxiliary element object from TACSAssembler

  Warning: The auxiliary element object may be NULL
*/
TACSAuxElements *TACSAssembler::getAuxElements(){
  return auxElements;
}

/*
  Compute the external list of nodes and sort these nodes

  This code is called automatically by TACSAssembler and is private.
  This code computes numExtNodes and allocates the array
  tacsExtNodeNums for use in other functions. This function should
  only be called once during reordering or during initialization.  
*/
int TACSAssembler::computeExtNodes(){
  if (meshInitializedFlag){
    fprintf(stderr, 
            "[%d] Cannot call computeExtNodes() after initialize()\n", 
	    mpiRank);
    return 1;
  }
  if (!elementNodeIndex){
    fprintf(stderr, "[%d] Cannot call computeExtNodes() element \
connectivity not defined\n", mpiRank);
    return 1;
  }

  // Get the ownership range of the nodes
  const int *ownerRange;
  varMap->getOwnerRange(&ownerRange);

  // Find the maximum possible size of array
  int max_size = elementNodeIndex[numElements];
  
  // Get the dependent node connectivity information (if any) and
  // increase the size of the array to account for any external dependent
  // nodes we may find.
  const int *depNodePtr = NULL;
  const int *depNodeConn = NULL;
  if (depNodes){
    depNodes->getDepNodes(&depNodePtr, &depNodeConn, NULL);
    max_size += depNodePtr[numDependentNodes];
  }

  // Keep track of the external nodes that we've found
  int ext_size = 0;
  int *ext_list = new int[ max_size ];

  // First loop over the element connectivity
  for ( int i = 0; i < elementNodeIndex[numElements]; i++ ){
    int node = elementTacsNodes[i];

    // Check if the node is external
    if ((node >= 0) && 
        (node < ownerRange[mpiRank] || 
         node >= ownerRange[mpiRank+1])){
      ext_list[ext_size] = node;
      ext_size++;
    }
  }

  // Loop over the dependent nodes
  if (depNodes){
    int end = depNodePtr[numDependentNodes];
    for ( int i = 0; i < end; i++ ){
      int node = depNodeConn[i];

      // Check if the node is external
      if ((node >= 0) && 
          (node < ownerRange[mpiRank] || 
           node >= ownerRange[mpiRank+1])){
        ext_list[ext_size] = node;
        ext_size++;
      }
    }
  }

  // Sort the list of nodes
  numExtNodes = FElibrary::uniqueSort(ext_list, ext_size);

  // Allocate an array of the external nodes that is tight
  // to the number of external nodes
  tacsExtNodeNums = new int[ numExtNodes ];
  memcpy(tacsExtNodeNums, ext_list, numExtNodes*sizeof(int));
  
  // Free the original list of external nodes;
  delete [] ext_list;

  // Now the total number of nodes is equal to the external nodes 
  // plus the locally owned nodes
  numNodes = numOwnedNodes + numExtNodes;

  // Find the offset into the external node list
  extNodeOffset = 0;
  while (extNodeOffset < numExtNodes &&
         tacsExtNodeNums[extNodeOffset] < ownerRange[mpiRank]){
    extNodeOffset++;
  }

  return 0;
}

/*!
  Compute a reordering of the nodes.

  This function should be called after the element connectivity,
  boundary conditions and optionally the dependent nodes are set, but
  before the call to initialize().

  This code computes and stores a reordering based on both the matrix
  type and the ordering type. The matrix type determines what
  constitutes a coupling node and what does not. The matrix type only
  impacts the ordering in parallel computations.

  The algorithm proceeds as follows:

  1. Compute the coupling nodes referenced by another processor
    
  2. Order the locally owned nodes based on the input ordering.
  
  3. Based on the recvied coupling nodes, set the outgoing node
  numbers back into the recieving array.
  
  4. Set the new values of the nodes on the requesting processes
*/
void TACSAssembler::computeReordering( OrderingType order_type,
                                       MatrixOrderingType mat_type ){
  // Return if the element connectivity not set
  if (!elementNodeIndex){
    fprintf(stderr, 
            "[%d] Must define element connectivity before reordering\n",
            mpiRank);
    return;
  }
  if (tacsExtNodeNums){
    fprintf(stderr, 
            "[%d] TACSAssembler::computeReordering() can only be called once\n",
            mpiRank);
    return;
  }

  // Compute the external nodes
  computeExtNodes();

  // Compute the local node numbers that correspond to the coupling
  // nodes between processors
  int *couplingNodes;
  int *extPtr, *extCount;
  int *recvPtr, *recvCount, *recvNodes;
  int numCoupling = 
    computeCouplingNodes(&couplingNodes, &extPtr, &extCount,
                         &recvPtr, &recvCount, &recvNodes);

  // The new node numbers to be set according to the different
  // re-ordering schemes
  int *newNodeNums = new int[ numNodes ];

  // Metis can't handle the non-zero diagonal in the CSR data structure
  int noDiagonal = 0;
  if (order_type == ND_ORDER){ 
    noDiagonal = 1;
  }

  // If using only one processor, order everything. In this case
  // there is no distinction between local and global ordering.
  if (mpiSize == 1){
    // The node connectivity
    int *rowp, *cols;
    computeLocalNodeToNodeCSR(&rowp, &cols, noDiagonal);
    computeMatReordering(order_type, numNodes, rowp, cols, 
                         NULL, newNodeNums);

    delete [] rowp;
    delete [] cols;
  }
  else {
    // First, find the reduced nodes - the set of nodes 
    // that are only referenced by this processor. These 
    // can be reordered without affecting other processors.
    int *reducedNodes = new int[ numNodes ];
    memset(reducedNodes, 0, numNodes*sizeof(int));

    // Add all the nodes that are external to this processor
    for ( int i = 0; i < extNodeOffset; i++ ){
      reducedNodes[i] = -1;
    }
    for ( int i = extNodeOffset + numOwnedNodes; i < numNodes; i++ ){
      reducedNodes[i] = -1;
    }

    // Depending on the matrix type, also add the external dependent
    // nodes and nodes that also couple to those nodes
    if (mat_type == DIRECT_SCHUR){
      for ( int i = 0; i < numCoupling; i++ ){
        int node = couplingNodes[i];
        reducedNodes[node] = -1;
      }
    }
    else if (mat_type == APPROXIMATE_SCHUR){
      // If we want an approximate schur ordering, where the
      // nodes that couple to other processors are ordered last,
      // we also add these nodes to the reduced set.
      int *rowp, *cols;
      computeLocalNodeToNodeCSR(&rowp, &cols);

      // Order all nodes linked by an equation to an external node
      // This ordering is required for the approximate Schur method
      for ( int i = 0; i < numCoupling; i++ ){
        int node = couplingNodes[i];
        for ( int jp = rowp[node]; jp < rowp[node+1]; jp++ ){
          reducedNodes[cols[jp]] = -1;
        }
      }

      delete [] rowp;
      delete [] cols;
    }

    // Now, order all nodes that are non-negative
    int numReducedNodes = 0;
    for ( int i = 0; i < numNodes; i++ ){
      if (reducedNodes[i] >= 0){
        reducedNodes[i] = numReducedNodes;
        numReducedNodes++;
      }
    }

    // Compute the reordering for the reduced set of nodes
    int *newReducedNodes = new int[ numReducedNodes ];
    int *rowp, *cols;
    computeLocalNodeToNodeCSR(&rowp, &cols, 
                              numReducedNodes, reducedNodes, 
                              noDiagonal);
    computeMatReordering(order_type, numReducedNodes, rowp, cols,
                         NULL, newReducedNodes);
    delete [] rowp;
    delete [] cols;

    // Place the result back into the newNodeNums - add the
    // ownership offset
    const int *ownerRange;
    varMap->getOwnerRange(&ownerRange);
    int offset = ownerRange[mpiRank];
    for ( int i = 0, j = 0; i < numNodes; i++ ){
      if (reducedNodes[i] >= 0){
        newNodeNums[i] = offset + newReducedNodes[j];
        j++;
      }
    }

    delete [] newReducedNodes;

    // Add the offset to the total number of reduced nodes
    offset += numReducedNodes; 

    // Now, order any remaining variables that have not yet been
    // ordered. These are the coupling variables (if any) that
    // have been labeled before.
    numReducedNodes = 0;
    for ( int i = extNodeOffset; i < extNodeOffset + numOwnedNodes; i++ ){
      // If the node has not been ordered and is within the ownership
      // range of this process, order it now.
      if (reducedNodes[i] < 0){
        reducedNodes[i] = numReducedNodes; 
        numReducedNodes++;
      }
      else {
        reducedNodes[i] = -1;
      }
    }

    if (numReducedNodes > 0){
      // Additive Schwarz ordering should number all locally owned
      // nodes first, and should not require this second ordering.
      if (mat_type == ADDITIVE_SCHWARZ){
        fprintf(stderr, "[%d] Error in additive Schwarz reordering\n",
                mpiRank);
      }

      // Order any remaning variables that are locally owned
      newReducedNodes = new int[ numReducedNodes ];
      computeLocalNodeToNodeCSR(&rowp, &cols, 
                                numReducedNodes, reducedNodes, 
                                noDiagonal);
      computeMatReordering(order_type, numReducedNodes, rowp, cols,
                           NULL, newReducedNodes);

      // Free the allocate CSR data structure
      delete [] rowp;
      delete [] cols;

      // Set the new variable numbers for the boundary nodes
      // and include their offset
      for ( int i = 0, j = 0; i < numNodes; i++ ){
        if (reducedNodes[i] >= 0){
          newNodeNums[i] = offset + newReducedNodes[j];
          j++;
        }
      }

      // Free the new node numbers
      delete [] newReducedNodes;
    }

    delete [] reducedNodes;
  }

  // So now we have new node numbers for the nodes owned by this
  // processor, but the other processors do not have these new numbers
  // yet. Find the values assigned to the nodes requested from
  // external nodes recv_nodes is now an outgoing list of nodes to
  // other processes
  for ( int i = 0; i < recvPtr[mpiSize]; i++ ){
    int node = getLocalNodeNum(recvNodes[i]);
    recvNodes[i] = newNodeNums[node];
  }

  // Now send the new node numbers back to the other processors 
  // that reference them. This also uses all-to-all communication.
  int *newExtNodes = new int[ extPtr[mpiSize] ];
  MPI_Alltoallv(recvNodes, recvCount, recvPtr, MPI_INT,
		newExtNodes, extCount, extPtr, MPI_INT,
		tacs_comm);

  // Once the new node numbers from other processors is received
  // apply these new node numbers back to the locally owned
  // reference numbers.
  for ( int i = 0; i < extNodeOffset; i++ ){
    newNodeNums[i] = newExtNodes[i];
  }
  for ( int i = extNodeOffset; i < numExtNodes; i++ ){
    newNodeNums[i + numOwnedNodes] = newExtNodes[i];
  }

  // Free the new external node numbers
  delete [] newExtNodes;

  // Reorder the local dependent node connectivity
  int *depConn = NULL;
  const int *depPtr = NULL;
  if (depNodes){
    depNodes->getDepNodeReorder(&depPtr, &depConn);
    int end = depPtr[numDependentNodes];
    for ( int i = 0; i < end; i++ ){
      int node = getLocalNodeNum(depConn[i]);
      depConn[i] = newNodeNums[node];
    }
  }

  // Reorder the element connectivity
  int end = elementNodeIndex[numElements];
  for ( int i = 0; i < end; i++ ){
    int node = elementTacsNodes[i];
    if (node >= 0){
      node = getLocalNodeNum(node);
      elementTacsNodes[i] = newNodeNums[node];
    }
  }

  // If boundary conditions are set, reorder them
  if (bcMap){
    int *nodeNums;
    int nbcs = bcMap->getBCNodeNums(&nodeNums);
    for ( int i = 0; i < nbcs; i++ ){
      int node = getLocalNodeNum(nodeNums[i]);
      nodeNums[i] = newNodeNums[node];
    }
  }

  // Finaly, reorder the external node numbers
  for ( int i = 0; i < extNodeOffset; i++ ){
    tacsExtNodeNums[i] = newNodeNums[i];
  }
  for ( int i = extNodeOffset; i < numExtNodes; i++ ){
    tacsExtNodeNums[i] = newNodeNums[i + numOwnedNodes];
  }

  // Resort the external node numbers - these are already unique
  // and the extNodeOffset should not change either
  FElibrary::uniqueSort(tacsExtNodeNums, numExtNodes);

  // Save the mapping to the new numbers for later reorderings
  newNodeIndices = new TACSBVecIndices(&newNodeNums, numNodes);
  newNodeIndices->incref();

  delete [] couplingNodes;
  delete [] extPtr;
  delete [] extCount;
  delete [] recvPtr;
  delete [] recvCount;
  delete [] recvNodes;
}

/*
  Compute the reordering for the given matrix.

  This uses either Reverse Cuthill-McKee (RCM_ORDER), Approximate
  Minimum Degree (AMD) or Nested Disection (ND) to compute a
  reordering of the variables.

  The input to the function is a CSR-type data structure of the
  matrix. Note that for ND (with the external package Metis), requires
  that the diagonal be eliminated from the CSR data structure. (This
  modified data structure can be computed with the no_diagonal flag
  when calling the CSR creation routines.)

  The matrix ordering routines compute a reordering such that:

  P*A*P^{T} has fewer non-zeros.
  
  The function returns an array new_vars such that:

  new_vars = P^{T} old_vars
  perm = P
*/
void TACSAssembler::computeMatReordering( OrderingType order_type, 
                                          int nvars, int *rowp, int *cols,
                                          int *perm, int *new_vars ){
  int * _perm = perm;
  int * _new_vars = new_vars;
  if (!perm){ _perm = new int[ nvars ]; }
  if (!new_vars){ _new_vars = new int[ nvars ]; }
  
  if (order_type == RCM_ORDER){
    // Compute the matrix reordering using RCM TACS' version
    // of the RCM algorithm
    int root_node = 0;
    int n_rcm_iters = 1;
    matutils::ComputeRCMOrder(nvars, rowp, cols,
                              _new_vars, root_node, n_rcm_iters);

    if (perm){
      for ( int k = 0; k < nvars; k++ ){
        perm[_new_vars[k]] = k;    
      }
    }
  }
  else if (order_type == AMD_ORDER){
    // Use the approximate minimum degree ordering
    double control[AMD_CONTROL], info[AMD_INFO];
    amd_defaults(control); // Use the default values
    amd_order(nvars, rowp, cols, _perm, 
              control, info);
    
    if (new_vars){
      for ( int k = 0; k < nvars; k++ ){
        new_vars[_perm[k]] = k;
      }
    }
  }
  else if (order_type == ND_ORDER){
    int numflag = 0, options[8] = { 0, 0, 0, 0,  
                                    0, 0, 0, 0 };
    METIS_NodeND(&nvars, rowp, cols, &numflag, 
                 options, _perm, _new_vars);    
  }
  else if (order_type == TACS_AMD_ORDER){
    int use_exact_degree = 0;
    int ncoupling_nodes = 0;
    int * coupling_nodes = NULL;
    amd_order_interface(nvars, rowp, cols, _perm, 
                        coupling_nodes, ncoupling_nodes,
                        use_exact_degree);

    if (new_vars){
      for ( int k = 0; k < nvars; k++ ){
        new_vars[_perm[k]] = k;
      }
    }
  }
  else if (order_type == NATURAL_ORDER){
    if (perm){
      for ( int k = 0; k < nvars; k++ ){
        perm[k] = k;
      }
    }
    if (new_vars){
      for ( int k = 0; k < nvars; k++ ){
        new_vars[k] = k;
      }
    }
  }

  if (!perm){ delete [] _perm; }
  if (!new_vars){ delete [] _new_vars; }
}

/*
  The following function returns a local node number based on the
  provided (global) TACS node number.

  If the node number is on this processor, no search is required,
  however, if the node is externally owned, then a binary search is
  needed to determine the index into the off-processor list of nodes.

  input:
  node:     the global TACS node number unique across all processors

  returns:  the local node number
*/
int TACSAssembler::getLocalNodeNum( int node ){
  // Get the ownership range
  const int *ownerRange;
  varMap->getOwnerRange(&ownerRange); 

  if (node >= ownerRange[mpiRank] &&
      node < ownerRange[mpiRank+1]){
    node = (node - ownerRange[mpiRank]) + extNodeOffset;
  }
  else if (node >= 0){
    const int *ext_nodes = NULL;
    if (tacsExtNodeNums){
      ext_nodes = tacsExtNodeNums;
    }
    else if (extDistIndices){
      extDistIndices->getIndices(&ext_nodes);
    }
    else {
      fprintf(stderr, "[%d] External nodes not defined\n", mpiRank);
      return -1;      
    }

    // Find the local index for external nodes
    int *item = (int*)bsearch(&node, ext_nodes, numExtNodes,
                              sizeof(int), FElibrary::comparator);

    // Check if the item is found in the list
    if (item){
      if (node < ownerRange[mpiRank]){
        node = (item - ext_nodes); 
      }
      else {
        node = numOwnedNodes + (item - ext_nodes); 
      }
    }
    else {
      fprintf(stderr, 
              "[%d] External node %d not in external node list\n",
              mpiRank, node);
      return -1;
    }
  }
  else {
    fprintf(stderr, 
            "[%d] Cannot compute local number for dependent node %d\n",
            mpiRank, node);
    return -1;
  }

  return node;
}

/*
  Given the local node number find the corresponding global TACS node
  number

  This function is the inverse of the getLocalNodeNum() function
  defined above.

  input:
  node:   the local node number

  returns: the global TACS node number
*/
int TACSAssembler::getGlobalNodeNum( int node ){
  // Get the ownership range
  const int *ownerRange;
  varMap->getOwnerRange(&ownerRange); 

  if (node < extNodeOffset){
    const int *ext_nodes = NULL;
    if (tacsExtNodeNums){
      ext_nodes = tacsExtNodeNums;
    }
    else if (extDistIndices){
      extDistIndices->getIndices(&ext_nodes);
    }
    else {
      fprintf(stderr, "[%d] External nodes not defined\n", mpiRank);
      return -1;      
    }

    return ext_nodes[node];
  }
  else if (node < extNodeOffset + numOwnedNodes){
    return (node - extNodeOffset) + ownerRange[mpiRank];
  }
  else if (node < numNodes){
    const int *ext_nodes = NULL;
    if (tacsExtNodeNums){
      ext_nodes = tacsExtNodeNums;
    }
    else if (extDistIndices){
      extDistIndices->getIndices(&ext_nodes);
    }
    else {
      fprintf(stderr, "[%d] External nodes not defined\n", mpiRank);
      return -1;      
    }

    return ext_nodes[node - numOwnedNodes];
  }
  else {
    fprintf(stderr, 
            "[%d] Local node number %d out of range\n",
            mpiRank, node);
    return -1;
  }

  return node;
}

/*!
  The following function creates a data structure that links nodes to
  elements - this reverses the existing data structure that links
  elements to nodes but keeps the original in tact.

  The algorithm proceeds as follows:

  1. The size of the arrays are determined by finding how many nodes
  point to each element

  2. The index into the nodeElem array is determined by adding up the
  contributions from all previous entries.

  3. The original data structure is again traversed and this time an
  element number is associated with each element.
*/
void TACSAssembler::computeNodeToElementCSR( int **_nodeElementPtr,
					     int **_nodeToElements ){
  // Determine the node->element connectivity using local nodes
  int *nodeElementPtr = new int[ numNodes+1 ];
  memset(nodeElementPtr, 0, (numNodes+1)*sizeof(int));

  // Get the dependent node connectivity information
  const int *depNodePtr = NULL;
  const int *depNodeConn = NULL;
  if (depNodes){
    depNodes->getDepNodes(&depNodePtr, &depNodeConn, NULL);
  }
 
  // Loop over all the elements and count up the number of times
  // each node refers to each element
  for ( int i = 0; i < numElements; i++ ){
    int end = elementNodeIndex[i+1];
    for ( int jp = elementNodeIndex[i]; jp < end; jp++ ){
      // Check whether this is locally owned or not
      int node = elementTacsNodes[jp];
 
      if (node >= 0){
        node = getLocalNodeNum(node);
        nodeElementPtr[node+1]++;
      }
      else if (node < 0){
	// This is a dependent-node, determine which independent
	// nodes it depends on
	int dep_node = -node-1;
	int kend = depNodePtr[dep_node+1];
	for ( int kp = depNodePtr[dep_node]; kp < kend; kp++ ){
	  node = getLocalNodeNum(depNodeConn[kp]);
          nodeElementPtr[node+1]++;
        }
      }
    }
  }

  // Sum up the total size of the array
  for ( int i = 0; i < numNodes; i++ ){
    nodeElementPtr[i+1] += nodeElementPtr[i];
  }
  
  // Allocate space for the nodeToElement connectivity
  int size = nodeElementPtr[numNodes];
  int *nodeToElements = new int[ size ];

  // Loop over the elements again, this time adding the nodes to the
  // connectivity
  for ( int i = 0; i < numElements; i++ ){
    int end = elementNodeIndex[i+1];
    for ( int jp = elementNodeIndex[i]; jp < end; jp++ ){
      // Check whether this is locally owned or not
      int node = elementTacsNodes[jp];
      if (node >= 0){
        node = getLocalNodeNum(node);
        nodeToElements[nodeElementPtr[node]] = i;
        nodeElementPtr[node]++;
      }
      else if (node < 0){
	// This is a dependent-node, determine which independent
	// nodes it depends on
	int dep_node = -node-1;
	int kend = depNodePtr[dep_node+1];
	for ( int kp = depNodePtr[dep_node]; kp < kend; kp++ ){
	  node = depNodeConn[kp];
          node = getLocalNodeNum(node);
          nodeToElements[nodeElementPtr[node]] = i;
          nodeElementPtr[node]++;
        }
      }
    }
  }

  // Set up the pointer array which denotes the start (and end) of each node
  for ( int i = 0; i < numNodes; i++ ){
    nodeElementPtr[numNodes-i] = nodeElementPtr[numNodes-i-1];
  }
  nodeElementPtr[0] = 0;

  // Sort and unquify the CSR data structure
  matutils::SortAndUniquifyCSR(numNodes, nodeElementPtr, 
                               nodeToElements, 0);

  // Set the output pointers
  *_nodeToElements = nodeToElements;
  *_nodeElementPtr = nodeElementPtr;
}

/*!
  Set up a CSR data structure pointing from local nodes to other
  local nodes.

  This function works by first estimating the number of entries in
  each row of the matrix. This information is stored temporarily in
  the array rowp. After the contributions from the elements and sparse
  constraints are added, the preceeding elements in rowp are added
  such that rowp becomes the row pointer for the matrix. Note that
  this is an upper bound because the elements and constraints may
  introduce repeated variables. Next, cols is allocated corresponding
  to the column index for each entry. This iterates back over all
  elements and constraints. At this stage, rowp is treated as an array
  of indices, that index into the i-th row of cols[:] where the next
  index should be inserted. As a result, rowp must be adjusted after
  this operation is completed.  The last step is to sort and uniquify
  each row of the matrix.  

  input:
  nodiag:   Remove the diagonal matrix entry 

  output:
  rowp:     the row pointer corresponding to CSR data structure
  colp:     the column indices for each row of the CSR data structure
*/
void TACSAssembler::computeLocalNodeToNodeCSR( int **_rowp, int **_cols, 
					       int nodiag ){
  int *cols = NULL;
  int *rowp = new int[ numNodes+1 ];
  memset(rowp, 0, (numNodes+1)*sizeof(int));

  // Create the node -> element data structure
  int *nodeElementPtr = NULL;
  int *nodeToElements = NULL;
  computeNodeToElementCSR(&nodeElementPtr, &nodeToElements);

  // If we have dependent nodes, use a different algorithm 
  if (depNodes){
    const int *depNodePtr = NULL;
    const int *depNodeConn = NULL;
    depNodes->getDepNodes(&depNodePtr, &depNodeConn, NULL);

    // Count the number of nodes associated with each element
    int *nodeCount = new int[ numElements ];
    memset(nodeCount, 0, numElements*sizeof(int));

    for ( int i = 0; i < numElements; i++ ){
      int jend = elementNodeIndex[i+1];
      for ( int jp = elementNodeIndex[i]; jp < jend; jp++ ){
	int node = elementTacsNodes[jp];
	if (node >= 0){
	  nodeCount[i]++;
	}
	else {
	  // Add the number of independent nodes attached to this
          // dependent node for later use
	  int dep = -node-1;
	  nodeCount[i] += depNodePtr[dep+1] - depNodePtr[dep];
	}
      }
    }

    // First, populate rowp by finding the approximate number of
    // independent nodes per element
    for ( int i = 0; i < numNodes; i++ ){
      for ( int jp = nodeElementPtr[i]; jp < nodeElementPtr[i+1]; jp++ ){
	int elem = nodeToElements[jp];
	rowp[i+1] += nodeCount[elem];
      }
    }

    // Make a conservative estimate of the rowp pointer data
    for ( int i = 0; i < numNodes; i++ ){
      rowp[i+1] += rowp[i];
    }

    // Set up the column indices for each row - label each one with
    // a negative index so that we know what has not been set
    int nnz = rowp[numNodes];
    cols = new int[ nnz ];
    for ( int i = 0; i < nnz; i++ ){
      cols[i] = -1;
    }

    // Add the element contribution to the column indices
    for ( int i = 0; i < numNodes; i++ ){
      for ( int jp = nodeElementPtr[i]; jp < nodeElementPtr[i+1]; jp++ ){
	int elem = nodeToElements[jp];

	// Scan through all the nodes belonging to this element
	int kend = elementNodeIndex[elem+1];
	int row = rowp[i];
	for ( int kp = elementNodeIndex[elem]; kp < kend; kp++ ){
	  int node = elementTacsNodes[kp];
	  if (node >= 0){
            node = getLocalNodeNum(node);
            cols[row] = node;   
            row++;
          }
          else {
            // This is a dependent-node, determine which independent
            // nodes it depends on
            int dep_node = -node-1;
            int pend = depNodePtr[dep_node+1];
            for ( int p = depNodePtr[dep_node]; p < pend; p++ ){
              node = depNodeConn[p];
              node = getLocalNodeNum(node);
              cols[row] = node;   
              row++;
            }
          }
        }

        // Reset the pointer to this row
	rowp[i] = row;
      }
    }

    // Adjust rowp back to a zero-based index
    for ( int i = numNodes; i > 0; i-- ){
      rowp[i] = rowp[i-1];
    }
    rowp[0] = 0;

    delete [] nodeCount;
  }
  else {
    // First, populate rowp by adding the contribution to a node from
    // all adjacent elements.
    for ( int i = 0; i < numNodes; i++ ){
      for ( int j = nodeElementPtr[i]; j < nodeElementPtr[i+1]; j++ ){
	int elem = nodeToElements[j];
	rowp[i+1] += elementNodeIndex[elem+1] - elementNodeIndex[elem];
      }
    }

    // Make a conservative estimate of rowp
    for ( int i = 0; i < numNodes; i++ ){
      rowp[i+1] += rowp[i];
    }

    // Set up the column indices for each row
    int nnz = rowp[numNodes];
    cols = new int[ nnz ];
    for ( int i = 0; i < nnz; i++ ){
      cols[i] = -1;
    }

    // Add the element contribution to the column indices
    for ( int i = 0; i < numNodes; i++ ){
      for ( int jp = nodeElementPtr[i]; jp < nodeElementPtr[i+1]; jp++ ){
	int elem = nodeToElements[jp];
        
        // Add the columns to this row of the sparse matrix
	int row = rowp[i];
        int kend = elementNodeIndex[elem+1];
	for ( int kp = elementNodeIndex[elem]; kp < kend; kp++ ){
          int node = elementTacsNodes[kp];
          node = getLocalNodeNum(node);
          cols[row] = node;   
          row++;
	}
	rowp[i] = row;
      }
    }

    // Adjust rowp back to a zero-based index
    for ( int i = numNodes; i > 0; i-- ){
      rowp[i] = rowp[i-1];
    }
    rowp[0] = 0;
  }

  // Go through and sort/uniquify each row and remove the diagonal if requested
  matutils::SortAndUniquifyCSR(numNodes, rowp, cols, nodiag);

  delete [] nodeElementPtr;
  delete [] nodeToElements;

  *_rowp = rowp;
  *_cols = cols;
}

/*
  Prepare a reduced CSR data structure corresponding to a matrix
  formed from a selection of the global matrix. This routine can be
  used in matrix/variable re-ordering computations.

  This function uses the same algorithm as computeLocalNodeToNodeCSR,
  but performs extra operations required to restrict the computations
  to Ar.  The rnodes array must consist of nrnodes non-negative
  integers between 0 and nrnodes-1, at any arbitrary location. All
  remaining entries of rnodes must be negative.  

  input:
  nrnodes:  the number of reduced nodes
  rnodes:   the indices of the reduced nodes
  nodiag:   flag to indicate whether to remove the diagonal matrix entry

  output:
  rowp:     the row pointer corresponding to CSR data structure
  cols:     the column indices for each row of the CSR data structure
*/
void TACSAssembler::computeLocalNodeToNodeCSR( int **_rowp, int **_cols, 
					       int nrnodes, const int *rnodes,
					       int nodiag ){
  int *cols = NULL;
  int *rowp = new int[ nrnodes+1 ];
  memset(rowp, 0, (nrnodes+1)*sizeof(int));

  // Create/get the node -> element data structure
  int *nodeElementPtr = NULL;
  int *nodeToElements = NULL;
  computeNodeToElementCSR(&nodeElementPtr, &nodeToElements);

  if (depNodes){
    const int *depNodePtr = NULL;
    const int *depNodeConn = NULL;
    depNodes->getDepNodes(&depNodePtr, &depNodeConn, NULL);

    // Count the number of nodes associated with each element
    int *nodeCount = new int[ numElements ];
    memset(nodeCount, 0, numElements*sizeof(int));

    for ( int i = 0; i < numElements; i++ ){
      int jend = elementNodeIndex[i+1];
      for ( int j = elementNodeIndex[i]; j < jend; j++ ){
	int node = elementTacsNodes[j];

	if (node >= 0){
          // Convert to the local node number
          node = getLocalNodeNum(node);
	  if (rnodes[node] >= 0){
	    nodeCount[i]++;
	  }
	}
	else {
	  // Find the dependent node
	  int dep = -node-1;
	  for ( int k = depNodePtr[dep]; k < depNodePtr[dep+1]; k++ ){
            node = getLocalNodeNum(depNodeConn[k]);
	    if (rnodes[node] >= 0){
	      nodeCount[i]++;
	    }
	  }
	}
      }
    }

    // Count up the contribution to the rowp array from all elements
    // using the node->element data
    for ( int i = 0; i < numNodes; i++ ){
      int node = rnodes[i];
      if (node >= 0){
	for ( int j = nodeElementPtr[i]; j < nodeElementPtr[i+1]; j++ ){
	  int elem = nodeToElements[j];
	  rowp[node+1] += nodeCount[elem];
	}
      }
    }

    // Make a conservative estimate of rowp
    for ( int i = 0; i < nrnodes; i++ ){
      rowp[i+1] = rowp[i+1] + rowp[i];
    }

    // Set up the column indices for each row
    int nnz = rowp[nrnodes];
    cols = new int[ nnz ];

    // Add the element contribution to the column indices
    for ( int i = 0; i < numNodes; i++ ){
      int node = rnodes[i];
      if (node >= 0){
	for ( int j = nodeElementPtr[i]; j < nodeElementPtr[i+1]; j++ ){
	  int elem = nodeToElements[j];
	  int kend = elementNodeIndex[elem+1];

	  // Scan through all the nodes belonging to this element
	  int row = rowp[node];
	  for ( int k = elementNodeIndex[elem]; k < kend; k++ ){
	    int local = elementTacsNodes[k]; 
	    if (local >= 0){
              // Get the local node number
              local = getLocalNodeNum(local);
	      int rn = rnodes[local];
              // This is an independent node
              if (rn >= 0){
		cols[row] = rn;  
		row++;
	      }
	    }
	    else {
	      // This is a dependent node, add the dependent node
	      // variables
	      int dep = -local-1;
	      int pend = depNodePtr[dep+1];
	      for ( int p = depNodePtr[dep]; p < pend; p++ ){
                local = depNodeConn[p];
                local = getLocalNodeNum(local);
		int rn = rnodes[local];
		if (rn >= 0){
		  cols[row] = rn; 
		  row++;
		}
	      }
	    }
	  }
	  rowp[node] = row;
	}
      }
    }

    // Adjust rowp back to a zero-based index
    for ( int i = nrnodes; i > 0; i-- ){
      rowp[i] = rowp[i-1];
    }
    rowp[0] = 0;

    delete [] nodeCount;
  }
  else {
    // First, populate rowp by adding the contribution to a node from 
    // all adjacent elements.
    for ( int i = 0; i < numNodes; i++ ){
      int node = rnodes[i];
      if (node >= 0){      
	for ( int j = nodeElementPtr[i]; j < nodeElementPtr[i+1]; j++ ){
	  int elem = nodeToElements[j];
	  // Count up the number of reduced nodes that are required here.
	  int count = 0;
	  for ( int k = elementNodeIndex[elem]; k < elementNodeIndex[elem+1]; k++ ){
            int local = elementTacsNodes[k];
            local = getLocalNodeNum(local);
	    if (rnodes[local] >= 0){
	      count++;
	    }
	  }
	
	  rowp[node+1] += count;
	}
      }
    }

    // Make a conservative estimate of rowp
    for ( int i = 0; i < nrnodes; i++ ){
      rowp[i+1] = rowp[i+1] + rowp[i];
    }

    // Set up the column indices for each row
    int nnz = rowp[nrnodes];
    cols = new int[ nnz ];

    // Add the element contribution to the column indices
    for ( int i = 0; i < numNodes; i++ ){
      int node = rnodes[i];
      if (node >= 0){
	for ( int j = nodeElementPtr[i]; j < nodeElementPtr[i+1]; j++ ){
	  int elem = nodeToElements[j];     
	  int row = rowp[node];
	  for ( int k = elementNodeIndex[elem]; k < elementNodeIndex[elem+1]; k++ ){
            int local = elementTacsNodes[k];
            local = getLocalNodeNum(local);
	    int rn = rnodes[local];
	    if (rn >= 0){
	      cols[row] = rn;
	      row++;
	    }
	  }
	  rowp[node] = row;
	}
      }
    }

    // Adjust rowp back to a zero-based index
    for ( int i = nrnodes; i > 0; i-- ){
      rowp[i] = rowp[i-1];
    }
    rowp[0] = 0;
  }

  // Go through and sort/uniquify each row and remove the diagonal if requested
  matutils::SortAndUniquifyCSR(nrnodes, rowp, cols, nodiag);

  // Free the node -> element data structure
  delete [] nodeToElements;
  delete [] nodeElementPtr;

  *_rowp = rowp;
  *_cols = cols;
}

/*!  
  Compute the local node numbers that correspond to the coupling
  nodes connected to elements on other processes.

  Sort the global node numbers. Match the intervals and send them off
  to the owning process. On the owner, scan through the arrays until
  all the local coupling nodes are found.  

  output:
  couplingNodes:   local node numbers of the coupling nodes

  The following arguments may be NULL inputs:
  extPtr:          pointer into the external node array
  extCount:        external node count
  recvPtr:         incoming external ptr from other processors
  recvCount:       incoming external node count
  recvNodes:       the incoming nodes from other procs
*/
int TACSAssembler::computeCouplingNodes( int **_couplingNodes,
                                         int **_extPtr,
                                         int **_extCount,
                                         int **_recvPtr,
                                         int **_recvCount,
                                         int **_recvNodes ){
  // Get the ownership range and match the intervals of ownership
  const int *ownerRange;
  varMap->getOwnerRange(&ownerRange);

  // Get the external node numbers
  const int *extNodes = tacsExtNodeNums;
  if (extDistIndices){
    extDistIndices->getIndices(&extNodes);
  }

  // Match the intervals for the external node numbers
  int *extPtr = new int[ mpiSize+1 ];
  int *extCount = new int[ mpiSize ];
  FElibrary::matchIntervals(mpiSize, ownerRange, 
                            numExtNodes, extNodes, extPtr);

  // Send the nodes owned by other processors the information
  // First count up how many will go to each process
  for ( int i = 0; i < mpiSize; i++ ){
    extCount[i] = extPtr[i+1] - extPtr[i];
    if (i == mpiRank){ extCount[i] = 0; }
  }

  int *recvCount = new int[ mpiSize ];
  int *recvPtr = new int[ mpiSize+1 ];
  MPI_Alltoall(extCount, 1, MPI_INT, recvCount, 1, MPI_INT, tacs_comm);

  // Now, send the node numbers to the other processors
  recvPtr[0] = 0;
  for ( int i = 0; i < mpiSize; i++ ){
    recvPtr[i+1] = recvPtr[i] + recvCount[i];
  }

  // Number of nodes that will be received from other procs
  int *recvNodes = new int[ recvPtr[mpiSize] ];
  MPI_Alltoallv((void*)extNodes, extCount, extPtr, MPI_INT, 
		recvNodes, recvCount, recvPtr, MPI_INT, tacs_comm);

  // Sort the recv'd nodes
  int *recvNodesSorted = NULL;
  if (_recvNodes){ 
    recvNodesSorted = new int[ recvPtr[mpiSize] ];
    memcpy(recvNodesSorted, recvNodes, recvPtr[mpiSize]*sizeof(int));
  }
  else {
    recvNodesSorted = recvNodes;
  }

  // Uniquely sort the recieved nodes
  int nextern_unique = 
    FElibrary::uniqueSort(recvNodesSorted, recvPtr[mpiSize]);

  // Count up the number of coupling nodes
  int numCouplingNodes = nextern_unique + numExtNodes;
  if (_couplingNodes){
    int *couplingNodes = new int[ numCouplingNodes ];

    // Automatically add in the external node numbers
    int index = 0;
    for ( int i = 0; i < extNodeOffset; i++, index++ ){
      couplingNodes[index] = i;
    }
    
    // Add the coupling nodes received from other processors
    for ( int i = 0; i < nextern_unique; i++, index++ ){
      couplingNodes[index] = getLocalNodeNum(recvNodesSorted[i]);
    }
    
    // add in the remaining external nodes
    for ( int i = extNodeOffset; i < numExtNodes; i++, index++ ){
      couplingNodes[index] = numOwnedNodes + i;
    }

    *_couplingNodes = couplingNodes;
  }

  if (_extPtr){ *_extPtr = extPtr; }
  else { delete [] extPtr; }
  if (_extCount){ *_extCount = extCount; }
  else { delete [] extCount; }
  if (_recvPtr){ *_recvPtr = recvPtr; }
  else { delete [] recvPtr; }
  if (_recvCount){ *_recvCount = recvCount; }
  else { delete [] recvCount; }
  if (_recvNodes){ 
    *_recvNodes = recvNodes; 
    delete [] recvNodesSorted;
  }
  else { delete [] recvNodes; }

  return numCouplingNodes;
}

/*!
  Compute the elements that couple with other processors.
  
  Compute the coupling nodes and the node to element pointer
  CSR data structure. From these, collect all elements that "own" a
  node that is referred to from another process.  
*/
int TACSAssembler::computeCouplingElements( int **_couplingElems ){
  // Compute the nodes that couple to other processors
  int *couplingNodes;
  int numCouplingNodes = computeCouplingNodes(&couplingNodes);

  // Compute the node->element data structure
  int *nodeElementPtr, *nodeToElements;
  computeNodeToElementCSR(&nodeElementPtr, &nodeToElements);

  // Determine the elements that contain a coupling node
  int numCouplingElems = 0;
  int *couplingElems = new int[ numElements ];

  // Loop over all the coupling nodes and add all the elements
  // touched by each coupling node
  for ( int i = 0; i < numCouplingNodes; i++ ){
    int cnode = couplingNodes[i];

    for ( int j = nodeElementPtr[cnode]; j < nodeElementPtr[cnode+1]; j++ ){
      int elem = nodeToElements[j];
      numCouplingElems = 
        FElibrary::mergeArrays(couplingElems, numCouplingElems, &elem, 1);
    }
  }

  // Free the data
  delete [] nodeElementPtr;
  delete [] nodeToElements;
  delete [] couplingNodes;

  *_couplingElems = couplingElems;
  return numCouplingElems;
}

/*!  
  The function initialize performs a number of synchronization
  tasks that prepare the finite-element model for use.

  tacsNodeNums[i] is the global node number for the local node number i

  Two objects are required:
  1. VarMap is constructed with the block sizes of each 
  node owned by this process

  2. VecDistribute is constructed so that it takes an array and
  distributes its values to a vector or takes the vector values and
  collects them into an array This requires a sorted array of global
  node numbers.  
*/
int TACSAssembler::initialize(){ 
  // Frequency of testing the consistency of the residuals with the energies
  residual_test_freq = 0;
<<<<<<< HEAD

  // Frequency of testing the consistency of the jacobian with the residuals
  jacobian_test_freq = 0;
=======
  if (residual_test_freq > 2) residual_test_freq = 2; // print level

  // Frequency of testing the consistency of the jacobian with the residuals
  jacobian_test_freq = 0;
  if (jacobian_test_freq > 2) jacobian_test_freq = 2; // print level
>>>>>>> 944c05a4

  if (meshInitializedFlag){
    fprintf(stderr, "[%d] Cannot call initialize() more than once!\n", 
	    mpiRank);
    return 1;
  }
  if (numDependentNodes > 0 && !depNodes){
    fprintf(stderr, "[%d] Error: Dependent nodes not defined\n",
	    mpiRank);
    return 1;
  }
  if (!elements){
    fprintf(stderr, "[%d] Error: Elements not defined\n",
	    mpiRank);
    return 1;
  }
  if (!elementNodeIndex){
    fprintf(stderr, "[%d] Error: Element connectivity not defined\n",
	    mpiRank);
    return 1;
  }
  
  // If the external nodes have not been computed, compute them now...
  if (!tacsExtNodeNums){
    computeExtNodes();
  }

  // Flag to indicate that we've initialized TACSAssembler -
  // the initialization can only be done once
  meshInitializedFlag = 1;

  // Set up data for any dependent nodes. Note that the minimum
  // number of independent nodes is set as the maximum number
  // of element node by default. This is required for addMatValues()
  // to have enough memory for TRANSPOSE matrix assembly.
  maxElementIndepNodes = maxElementNodes;
  if (numDependentNodes > 0){
    const int *depNodePtr;
    depNodes->getDepNodes(&depNodePtr, NULL, NULL);

    // Compute the maximum number of independent nodes
    for ( int i = 0; i < numElements; i++ ){
      int jend = elementNodeIndex[i+1];
      int nnodes = 0;
      for ( int j = elementNodeIndex[i]; j < jend; j++ ){
	if (elementTacsNodes[j] >= 0){
	  nnodes++;
	}
	else {
	  int dep = -elementTacsNodes[j]-1;
	  nnodes += depNodePtr[dep+1] - depNodePtr[dep];
	}
      }
      if (nnodes > maxElementIndepNodes){
	maxElementIndepNodes = nnodes;
      }
    }
  }

  // Create the distribution between the local nodes and the global ones
  extDistIndices = new TACSBVecIndices(&tacsExtNodeNums,
                                       numExtNodes);
  tacsExtNodeNums = NULL;
  extDistIndices->incref();
  extDistIndices->setUpInverse();
  
  // Set up the external indices
  extDist = new TACSBVecDistribute(varMap, extDistIndices);
  extDist->incref();

  // Scatter the boundary conditions to the external nodes
  scatterExternalBCs();

  // Allocate the vectors
  varsVec = createVec();  varsVec->incref();
  dvarsVec = createVec();  dvarsVec->incref();
  ddvarsVec = createVec();  ddvarsVec->incref();
  xptVec = createNodeVec();  xptVec->incref();

  // Allocate memory for the working array:
  // Determine the size of the data working array
  // max requirement is 4 element variable-size arrays,
  // 2 node-size arrays and either the element matrix or
  // the derivative of the residuals w.r.t. the nodes.
  int dataSize = maxElementIndepNodes + 4*maxElementSize + 
    2*TACS_SPATIAL_DIM*maxElementNodes;
  if (TACS_SPATIAL_DIM*maxElementNodes > maxElementSize){
    dataSize += TACS_SPATIAL_DIM*maxElementNodes*maxElementSize; 
  }
  else {
    dataSize += maxElementSize*maxElementSize;
  }
  elementData = new TacsScalar[ dataSize ];

  int idataSize = maxElementIndepNodes + maxElementNodes+1;
  elementIData = new int[ idataSize ];
}

/*
  Scatter the boundary conditions that are shared between processors

  Note that we do not need to scatter the values along with the
  boundary condition values along with the boundary condition
  variables because the values are only used on the processors which
  own the nodes (that already have the correct information.)
  
  This function is called during initialize()
*/
void TACSAssembler::scatterExternalBCs(){
  // Get the coupling nodes shared between processors
  int *extPtr, *extCount;
  int *recvPtr, *recvCount, *recvNodes;
  int numCoupling = 
    computeCouplingNodes(NULL, &extPtr, &extCount,
                         &recvPtr, &recvCount, &recvNodes);
  
  // Get the nodes/variables
  const int *nodes, *vars;
  int nbcs = bcMap->getBCs(&nodes, &vars, NULL);

  // Allocate the maximum array size that will be required
  int max_recv_size = 100;
  int *recvBCs = new int[ max_recv_size ];
  int index = 0;
  
  // Search through the coupling nodes recvd from other procs
  recvPtr[0] = 0;
  int ptr = 0;
  for ( int k = 0; k < mpiSize; k++ ){
    // Utilize the fact that the recvNodes are sorted
    // from each processor
    if (recvCount[k] > 0){
      int size = recvCount[k];
      for ( int i = 0; i < nbcs; i++ ){
        int *item = (int*)bsearch(&nodes[i], &recvNodes[ptr], size,
                                  sizeof(int), FElibrary::comparator);

        // This node is an interface node and a boundary node
        // add it to the list
        if (item){
          // Extend the array if required
          if (2*(index+1) >= max_recv_size){
            max_recv_size *= 2;
            int *temp = new int[ max_recv_size ];
            memcpy(temp, recvBCs, 2*index*sizeof(int));
            delete [] recvBCs;
            recvBCs = temp;
          }

          // Set the new values into the array
          recvBCs[2*index] = nodes[i];
          recvBCs[2*index+1] = vars[i];
          index++;
        }
      }

      // Update the pointer into the BC array
      ptr += size;
    }

    // Record the number of newly added nodes
    recvPtr[k+1] = 2*index;
    recvCount[k] = 2*index - recvPtr[k];
  }

  // Send the counts to the other procs
  MPI_Alltoall(recvCount, 1, MPI_INT, 
               extCount, 1, MPI_INT, tacs_comm);

  // Count up the size
  extPtr[0] = 0;
  for ( int i = 0; i < mpiSize; i++ ){
    extPtr[i+1] = extPtr[i] + extCount[i];
  }

  // Allocate an array for the incoming data
  int numExtBCs = extPtr[mpiSize];
  int *extBCs = new int[ numExtBCs ];
  MPI_Alltoallv(recvBCs, recvCount, recvPtr, MPI_INT,
                extBCs, extCount, extPtr, MPI_INT, tacs_comm);

  // Free the data that is no longer required
  delete [] recvBCs;
  delete [] extPtr;
  delete [] extCount;
  delete [] recvPtr;
  delete [] recvCount;
  delete [] recvNodes;

  // Add the external boundary conditions
  for ( int k = 0; k < numExtBCs; k += 2 ){
    bcMap->addBinaryFlagBC(extBCs[k], extBCs[k+1]);
  }
  delete [] extBCs;
}

/*
  Get pointers to the element data. This code provides a way to
  automatically segment an array to avoid coding mistakes.

  Note that this is coded in such a way that you can provide NULL
  arguments to
*/
void TACSAssembler::getDataPointers( TacsScalar *data,
				     TacsScalar **v1, TacsScalar **v2, 
				     TacsScalar **v3, TacsScalar **v4,
				     TacsScalar **x1, TacsScalar **x2, 
				     TacsScalar **weights,
				     TacsScalar **mat ){
  int s = 0;
  if (v1){ *v1 = &data[s];  s += maxElementSize; }
  if (v2){ *v2 = &data[s];  s += maxElementSize; }
  if (v3){ *v3 = &data[s];  s += maxElementSize; }
  if (v4){ *v4 = &data[s];  s += maxElementSize; }
  if (x1){ *x1 = &data[s];  s += TACS_SPATIAL_DIM*maxElementNodes; };
  if (x2){ *x2 = &data[s];  s += TACS_SPATIAL_DIM*maxElementNodes; };
  if (weights){ *weights = &data[s];  s += maxElementIndepNodes; }
  if (mat){
    *mat = &data[s];
  }
}

/*
  Get the ordering from the old nodes to the new nodes

  input/output:
  oldToNew:  array of size equal to the number of owned nodes
*/
void TACSAssembler::getReordering( int *oldToNew ){
  if (newNodeIndices){
    // Get the new node indices
    const int *newNodes;
    newNodeIndices->getIndices(&newNodes);
    memcpy(oldToNew, &newNodes[extNodeOffset], numOwnedNodes*sizeof(int));
  }
  else {
    const int *ownerRange;
    varMap->getOwnerRange(&ownerRange);
    for ( int k = 0; k < numOwnedNodes; k++ ){
      oldToNew[k] = ownerRange[mpiRank] + k;
    }
  }
}

/*
  Reorder the vector using the reordering computed using the
  computeReordering() call.

  This is useful for reordering nodal vectors after the reordering has
  been applied. 

  input/output:
  vec:    the vector to be reordered in place
*/
void TACSAssembler::reorderVec( TACSBVec *vec ){
  if (newNodeIndices){
    // Get the ownership range
    const int *ownerRange;
    varMap->getOwnerRange(&ownerRange);

    // Get the vector of values from the array
    TacsScalar *x;
    int bsize = vec->getBlockSize();
    int size = vec->getArray(&x);

    // Allocate an array to store the old values and fill them in
    TacsScalar *xold = new TacsScalar[ size ];
    memcpy(xold, x, size*sizeof(TacsScalar));

    // Get the new node indices
    const int *newNodes;
    newNodeIndices->getIndices(&newNodes);

    // Loop through the owned nodes
    for ( int i = 0; i < numOwnedNodes; i++ ){
      // Get the new node value
      int node = newNodes[extNodeOffset+i];
      node = node - ownerRange[mpiRank];

      // Copy the values back to the array in the new
      // order
      for ( int k = 0; k < bsize; k++ ){
        x[bsize*node + k] = xold[bsize*i + k];
      }
    }

    delete [] xold;
  }
}

/*!
  Collect all the design variable values assigned by this process

  This code does not ensure consistency of the design variable values
  between processes. If the values of the design variables are
  inconsistent to begin with, the maximum design variable value is
  returned. Call setDesignVars to make them consistent.

  Each process contains objects that maintain their own design
  variable values. Ensuring the consistency of the ordering is up to
  the user. Having multiply-defined design variable numbers
  corresponding to different design variables results in undefined
  behaviour.

  dvs:    the array of design variable values (output)
  numDVs: the number of design variables
*/
void TACSAssembler::getDesignVars( TacsScalar dvs[], int numDVs ){
  TacsScalar * tempDVs = new TacsScalar[ numDVs ];
  memset(tempDVs, 0, numDVs*sizeof(TacsScalar));

  // Get the design variables from the elements on this process 
  for ( int i = 0; i < numElements; i++ ){
    elements[i]->getDesignVars(tempDVs, numDVs);
  }
  
  // Get the design variables from the auxiliary elements
  if (auxElements){
    auxElements->getDesignVars(tempDVs, numDVs);
  }

  MPI_Allreduce(tempDVs, dvs, numDVs, TACS_MPI_TYPE, 
		TACS_MPI_MAX, tacs_comm);
  
  // Free the allocated array
  delete [] tempDVs;
}

/*!
  Set the design variables.

  The design variable values provided must be the same on all
  processes for consistency. This call however, is not collective.

  dvs:    the array of design variable values
  numDVs: the number of design variables
*/
void TACSAssembler::setDesignVars( const TacsScalar dvs[], int numDVs ){
  for ( int i = 0; i < numElements; i++ ){
    elements[i]->setDesignVars(dvs, numDVs);
  }

  // Set the design variables in the auxiliary elements
  if (auxElements){
    auxElements->setDesignVars(dvs, numDVs);
  }
}

/*
  Retrieve the design variable range.

  This call is collective on all TACS processes. The ranges provided
  by indivdual objects may not be consistent (if someone provided
  incorrect data they could be.) Make a best guess; take the minimum
  upper bound and the maximum lower bound.

  lowerBound: the lower bound on the design variables (output)
  upperBound: the upper bound on the design variables (output)
  numDVs:     the number of design variables
*/
void TACSAssembler::getDesignVarRange( TacsScalar lb[],
				       TacsScalar ub[],
				       int numDVs ){
  // Get the design variables from the elements on this process 
  for ( int i = 0; i < numElements; i++ ){
    elements[i]->getDesignVarRange(lb, ub, numDVs);
  }

  // Get the design variable range from the auxiliary elements
  if (auxElements){
    auxElements->getDesignVarRange(lb, ub, numDVs);
  }
}			  
/*!
  Set the number of threads to use in the computation
*/
void TACSAssembler::setNumThreads( int t ){
  thread_info->setNumThreads(t);  
}

/*
  Create a distributed vector.
  
  Vector classes initialized by one TACS object, cannot be used by a
  second, unless they share are exactly the parallel layout.
*/
TACSBVec *TACSAssembler::createVec(){
  if (!meshInitializedFlag){
    fprintf(stderr, "[%d] Cannot call createVec() before initialize()\n", 
	    mpiRank);
    return NULL;
  }

  // Create the vector with all the bells and whistles 
  return new TACSBVec(varMap, varsPerNode, 
                      bcMap, extDist, depNodes);
}

/*!
  Create a distributed matrix

  This matrix is distributed in block-rows. Each processor owns a
  local part of the matrix and an off-diagonal part which couples
  between processors.
 
  This code creates a local array of global indices that is used to
  determine the destination for each entry in the sparse matrix.  This
  TACSBVecIndices object is reused if any subsequent DistMat objects
  are created.
*/
DistMat *TACSAssembler::createMat(){
  if (!meshInitializedFlag){
    fprintf(stderr, "[%d] Cannot call createMat() before initialize()\n", 
	    mpiRank);
    return NULL;
  }
  
  // Create the distMat indices if they do not already exist
  if (!distMatIndices){
    // Get the global node numbering
    int *indices = new int[ numNodes ];
    for ( int i = 0; i < numNodes; i++ ){
      indices[i] = getGlobalNodeNum(i);
    }

    distMatIndices = new TACSBVecIndices(&indices, numNodes);
    distMatIndices->incref();
    distMatIndices->setUpInverse();
  }

  // Compute the local connectivity
  int *rowp, *cols;
  computeLocalNodeToNodeCSR(&rowp, &cols);
  
  // Create the distributed matrix class
  DistMat *dmat = new DistMat(thread_info, varMap, varsPerNode,
                              numNodes, rowp, cols,
                              distMatIndices, bcMap);

  // Free the local connectivity
  delete [] rowp;
  delete [] cols;

  // Return the resulting matrix object
  return dmat;
}

/*!  
  Create a parallel matrix for finite-element analysis.
  
  On the first call, this computes a reordering with the scheme
  provided. On subsequent calls, the reordering scheme is reused so
  that all FEMats, created from the same TACSAssembler object have
  the same non-zero structure. This makes adding matrices together
  easier (which is required for eigenvalue computations.)

  The first step is to determine the coupling nodes. (For a serial
  case there are no coupling nodes, so this is very simple!)  Then,
  the nodes that are not coupled to other processes are determined.
  The coupling and non-coupling nodes are ordered separately.  The
  coupling nodes must be ordered at the end of the block, while the
  local nodes must be ordered first. This type of constraint is not
  usually imposed in matrix ordering routines, so here we use a
  kludge.  First, order all the nodes and determine the ordering of
  the coupling variables within the full set. Next, order the local
  nodes. This hopefully reduces the fill-ins required, although there
  is no firm proof to back that up.

  The results from the reordering are placed in a set of objects.  The
  matrix reordering is stored in feMatBIndices and feMatCIndices while
  two mapping objects are created that map the variables from the
  global vector to reordered matrix.

  Mathematically this reordering can be written as follows,

  A' = (P A P^{T})

  where P^{T} is a permutation of the columns (variables), while P is
  a permutation of the rows (equations).
*/
FEMat *TACSAssembler::createFEMat( OrderingType order_type ){
  if (!meshInitializedFlag){
    fprintf(stderr, "[%d] Cannot call createFEMat() before initialize()\n", 
	    mpiRank);
    return NULL;
  }
  if (order_type == NATURAL_ORDER){
    fprintf(stderr, 
	    "[%d] Cannot call createFEMat() with order_type == NATURAL_ORDER\n",
	    mpiRank);
    order_type = TACS_AMD_ORDER;
  }

  if (!feMatBMap){   
    // The number of local nodes and the number of coupling nodes
    // that are referenced by other processors
    int nlocal_nodes = numNodes;
    int ncoupling_nodes = 0;
    
    // The local nodes and their
    int *perm_local_nodes = NULL;
    int *tacs_local_nodes = NULL;
    int *perm_coupling_nodes = NULL;
    int *tacs_coupling_nodes = NULL;

    if (order_type == TACS_AMD_ORDER){
      // Use the AMD ordering scheme in TACS to compute an ordering of
      // the nodes that reduces the fill-in in the complete matrix --
      // including the off-diagonal contributions. This can reduce the
      // computational effort and the discrepancy between factorization
      // times on different processes.

      // Find the local node numbers of the coupling nodes.
      // Note that this is a sorted list
      int *coupling_nodes;
      ncoupling_nodes = computeCouplingNodes(&coupling_nodes);
      nlocal_nodes = numNodes - ncoupling_nodes;
      
      // Compute the CSR data structure for the node-to-node
      // connectivity without the diagonal entry
      int *rowp, *cols;
      int no_diagonal = 1;
      computeLocalNodeToNodeCSR(&rowp, &cols, no_diagonal);
      
      // Here perm is the entire permutation array
      int *perm = new int[ numNodes ];
      int use_exact_degree = 0; // Don't use the exact degree
      amd_order_interface(numNodes, rowp, cols, perm, 
                          coupling_nodes, ncoupling_nodes, use_exact_degree);
      
      // Free the rowp/cols array (which are modified by the
      // reordering anyway)
      delete [] rowp;
      delete [] cols; 

      // Compute the local node permutation and the new
      perm_local_nodes = new int[ nlocal_nodes ];
      tacs_local_nodes = new int[ nlocal_nodes ];
      for ( int i = 0; i < nlocal_nodes; i++ ){
        perm_local_nodes[i] = perm[i];
        tacs_local_nodes[i] = getGlobalNodeNum(perm_local_nodes[i]);
      }

      perm_coupling_nodes = new int[ ncoupling_nodes ];
      tacs_coupling_nodes = new int[ ncoupling_nodes ];
      for ( int i = 0; i < ncoupling_nodes; i++ ){
        perm_coupling_nodes[i] = perm[i + nlocal_nodes];
        tacs_coupling_nodes[i] = getGlobalNodeNum(perm_coupling_nodes[i]);
      }

      delete [] perm;
      delete [] coupling_nodes;
    }
    else {
      // This scheme uses AMD or Nested Disection on the local and
      // coupling nodes independently. This ignores the off-diagonal
      // fill-ins which can be considerable!
      int no_diagonal = 0;
      if (order_type == ND_ORDER){
        no_diagonal = 1;
      }

      // Find the local node numbers of the coupling nodes.
      // Note that this is a sorted list
      int * coupling_nodes;
      ncoupling_nodes = computeCouplingNodes(&coupling_nodes);
      nlocal_nodes = numNodes - ncoupling_nodes;
      
      // Set the coupling nodes for ordering
      int * all_nodes = new int[ numNodes ];
      for ( int k = 0; k < numNodes; k++ ){
        all_nodes[k] = -1;
      }
      
      for ( int k = 0; k < ncoupling_nodes; k++ ){
        all_nodes[coupling_nodes[k]] = k;
      }
      
      perm_coupling_nodes = new int[ ncoupling_nodes ];    
      tacs_coupling_nodes = new int[ ncoupling_nodes ];
      
      // Now, compute the reordering for the local coupling variables
      if (ncoupling_nodes > 0){
        int *rowp, *cols;
        computeLocalNodeToNodeCSR(&rowp, &cols, 
                                  ncoupling_nodes, all_nodes,
                                  no_diagonal);
        
        // Compute the permutation of the coupling nodes
        computeMatReordering(order_type, ncoupling_nodes, rowp, cols, 
                             perm_coupling_nodes, NULL);
        
        for ( int i = 0; i < ncoupling_nodes; i++ ){
          // Permute the coupling_nodes array - store in perm_coupling_nodes
          perm_coupling_nodes[i] = coupling_nodes[perm_coupling_nodes[i]];
          tacs_coupling_nodes[i] = getGlobalNodeNum(perm_coupling_nodes[i]);
        }
        
        delete [] rowp;
        delete [] cols;
      }
      
      // Set the remaining, local nodes for coupling
      perm_local_nodes = new int[ nlocal_nodes ];
      tacs_local_nodes = new int[ nlocal_nodes ];
      int *local_nodes = new int[ nlocal_nodes ];
      for ( int j = 0, k = 0; k < numNodes; k++ ){
        if (all_nodes[k] < 0){
          all_nodes[k] = j;
          local_nodes[j] = k;
          j++;
        }
        else {
          all_nodes[k] = -1;
        }
      }

      // Now, compute the reordering for the local variables
      int *rowp, *cols;    
      computeLocalNodeToNodeCSR(&rowp, &cols, 
                                nlocal_nodes, all_nodes,
                                no_diagonal);
      computeMatReordering(order_type, nlocal_nodes, rowp, cols,
                           perm_local_nodes, NULL);
      
      for ( int i = 0; i < nlocal_nodes; i++ ){
        // Permute the local nodes and record the corresponding tacs variables
        perm_local_nodes[i] = local_nodes[perm_local_nodes[i]];
        tacs_local_nodes[i] = getGlobalNodeNum(perm_local_nodes[i]);
      }
      
      delete [] rowp;
      delete [] cols;
      delete [] coupling_nodes;
      delete [] all_nodes;
      delete [] local_nodes;    
    }

    // Create persistent objects so that all further FEMats will have
    // the same ordering.
    feMatBIndices = new TACSBVecIndices(&perm_local_nodes, nlocal_nodes);
    feMatCIndices = new TACSBVecIndices(&perm_coupling_nodes, ncoupling_nodes);
    feMatBIndices->incref();
    feMatCIndices->incref();

    TACSBVecIndices *tlocal = new TACSBVecIndices(&tacs_local_nodes, 
                                                  nlocal_nodes);
    TACSBVecIndices *tcoupling = new TACSBVecIndices(&tacs_coupling_nodes, 
                                                     ncoupling_nodes);
    feMatBMap = new TACSBVecDistribute(varMap, tlocal);
    feMatCMap = new TACSBVecDistribute(varMap, tcoupling);
    feMatBMap->incref();
    feMatCMap->incref();
  }

  // Compute he local non-zero pattern
  int *rowp, *cols;
  computeLocalNodeToNodeCSR(&rowp, &cols);

  FEMat *fmat = new FEMat(thread_info, varMap, 
                          varsPerNode, numNodes, rowp, cols,
                          feMatBIndices, feMatBMap,
                          feMatCIndices, feMatCMap, bcMap);
  delete [] rowp;
  delete [] cols;

  return fmat;
}

/*
  Retrieve the initial conditions associated with the problem
*/
void TACSAssembler::getInitConditions( TACSBVec *vars, TACSBVec *dvars ){
  // Retrieve pointers to temporary storage
  TacsScalar *elemVars, *elemDVars, *elemXpts;
  getDataPointers(elementData, &elemVars, &elemDVars, NULL, NULL,
		  &elemXpts, NULL, NULL, NULL);

  // Retrieve the initial condition values from each element
  for ( int i = 0; i < numElements; i++ ){
    int ptr = elementNodeIndex[i];
    int len = elementNodeIndex[i+1] - ptr;
    const int *nodes = &elementTacsNodes[ptr];
    xptVec->getValues(len, nodes, elemXpts);

    // Get the initial condition values
    elements[i]->getInitCondition(elemVars, elemDVars, elemXpts);

    // Set the values into the vectors
    vars->setValues(len, nodes, elemVars, INSERT_VALUES);
    dvars->setValues(len, nodes, elemDVars, INSERT_VALUES);
  }

  vars->beginSetValues(INSERT_VALUES);
  dvars->beginSetValues(INSERT_VALUES);
  vars->endSetValues(INSERT_VALUES);
  dvars->endSetValues(INSERT_VALUES);
}

/*
  Zero the entries of the local variables
*/
void TACSAssembler::zeroVariables(){
  varsVec->zeroEntries();
}

/*
  Zero the values of the time-derivatives of the state variables.
  This time-derivative is load-case independent.
*/
void TACSAssembler::zeroDotVariables(){
  dvarsVec->zeroEntries();
}

/*
  Zero the values of the time-derivatives of the state variables.
  This time-derivative is load-case independent.
*/
void TACSAssembler::zeroDDotVariables(){
  ddvarsVec->zeroEntries();
}

/*
  Set the value of the time/variables/time derivatives simultaneously
*/
void TACSAssembler::setVariables( TACSBVec *q, 
                                  TACSBVec *qdot, 
                                  TACSBVec *qddot ){
  // Copy the values to the array. Only local values are 
  // copied, not external/dependents
  if (q){ varsVec->copyValues(q); }
  if (qdot){ dvarsVec->copyValues(qdot); }
  if (qddot){ ddvarsVec->copyValues(qddot); }

  // Distribute the values
  if (q){ varsVec->beginDistributeValues(); }
  if (qdot){ dvarsVec->beginDistributeValues(); }
  if (qddot){ ddvarsVec->beginDistributeValues(); }
  if (q){ varsVec->endDistributeValues(); }
  if (qdot){ dvarsVec->endDistributeValues(); }
  if (qddot){ ddvarsVec->endDistributeValues(); }
}

/*
  Get the variables from the vectors in TACS
*/
void TACSAssembler::getVariables( TACSBVec *q, 
                                  TACSBVec *qdot, 
                                  TACSBVec *qddot ){
  // Copy the values to the array. Only local values are 
  // copied, not external/dependents
  if (q){ q->copyValues(varsVec); }
  if (qdot){ qdot->copyValues(dvarsVec); }
  if (qddot){ qddot->copyValues(ddvarsVec); }}

/*
  Set the simulation time internally in the TACSAssembler object
*/
void TACSAssembler::setSimulationTime( double _time ){
  time = _time;
}

/*
  Retrieve the simulation time from the TACSAssembler object
*/
double TACSAssembler::getSimulationTime(){
  return time;
}

/*
  Evaluates the total kinetic and potential energies of the structure
*/
void TACSAssembler::evalEnergies( TacsScalar *Te, TacsScalar *Pe ){
  // Zero the kinetic and potential energy
  *Te = 0.0;
  *Pe = 0.0;

  // Array for storing local kinetic and potential energies
  TacsScalar elem_energies[2] = {0.0, 0.0};
 
  // Retrieve pointers to temporary storage
  TacsScalar *vars, *dvars, *elemXpts;
  getDataPointers(elementData, &vars, &dvars, 
                  NULL, NULL, &elemXpts, NULL, NULL, NULL);
  
  // Loop over all elements and add individual contributions to the
  // total energy
  for ( int i = 0; i < numElements; i++ ){
    int ptr = elementNodeIndex[i];
    int len = elementNodeIndex[i+1] - ptr;
    const int *nodes = &elementTacsNodes[ptr];
    xptVec->getValues(len, nodes, elemXpts);
    varsVec->getValues(len, nodes, vars);
    dvarsVec->getValues(len, nodes, dvars);
    
    // Compute and add the element's contributions to the total
    // energy
    TacsScalar elemTe, elemPe;
    elements[i]->computeEnergies(time, &elemTe, &elemPe,
                                 elemXpts, vars, dvars);
    
    // Add up the kinetic and potential energy
    *Te += elemTe;
    *Pe += elemPe;
  }
  
  // Sum up the kinetic and potential energies across all processors
  TacsScalar input[2], output[2];
  input[0] = *Te;
  input[1] = *Pe;    
  MPI_Allreduce(input, output, 2, TACS_MPI_TYPE, 
                MPI_SUM, tacs_comm);
  
  *Te = output[0];
  *Pe = output[1]; 
} 

/*!  
  Assemble the residual associated with the input load case.  
  
  This residual includes the contributions from element tractions set
  in the TACSSurfaceTraction class and any point loads. Note that the
  vector entries are zeroed first, and that the Dirichlet boundary
  conditions are applied after the assembly of the residual is
  complete.
  
  rhs:      the residual output
*/
void TACSAssembler::assembleRes( TACSBVec *residual ){
  printf("Assemblign residual sjkfhasdjkhfjkasdhfjksad h;jfa sdh;f\n");
  // Sort the list of auxiliary elements - this only performs the
  // sort if it is required (if new elements are added)
  if (auxElements){
    auxElements->sort();
  }

  // Zero the residual
  residual->zeroEntries();

  if (thread_info->getNumThreads() > 1){
    // Set the number of completed elements to zero
    numCompletedElements = 0;
    tacsPInfo->tacs = this;

    // Create the joinable attribute
    pthread_attr_t attr;
    pthread_attr_init(&attr);
    pthread_attr_setdetachstate(&attr, PTHREAD_CREATE_JOINABLE);

    for ( int k = 0; k < thread_info->getNumThreads(); k++ ){
      pthread_create(&threads[k], &attr, 
		     TACSAssembler::assembleRes_thread,
                     (void*)tacsPInfo);
    }

    // Join all the threads
    for ( int k = 0; k < thread_info->getNumThreads(); k++ ){
      pthread_join(threads[k], NULL);
    }

    // Destroy the attribute
    pthread_attr_destroy(&attr); 
  }
  else {
    // Retrieve pointers to temporary storage
    TacsScalar *vars, *dvars, *ddvars, *elemRes, *elemXpts;
    getDataPointers(elementData, 
		    &vars, &dvars, &ddvars, &elemRes,
		    &elemXpts, NULL, NULL, NULL);

    // Get the auxiliary elements
    int naux = 0, aux_count = 0;
    TACSAuxElem *aux = NULL;
    if (auxElements){
      naux = auxElements->getAuxElements(&aux);
    }

    // Go through and add the residuals from all the elements
    for ( int i = 0; i < numElements; i++ ){
      int ptr = elementNodeIndex[i];
      int len = elementNodeIndex[i+1] - ptr;
      const int *nodes = &elementTacsNodes[ptr];
      xptVec->getValues(len, nodes, elemXpts);
      varsVec->getValues(len, nodes, vars);
      dvarsVec->getValues(len, nodes, dvars);
      ddvarsVec->getValues(len, nodes, ddvars);

      // Add the residual from the working element
      int nvars = elements[i]->numVariables();
      memset(elemRes, 0, nvars*sizeof(TacsScalar));
      elements[i]->addResidual(time, elemRes, elemXpts, 
                               vars, dvars, ddvars);

      // Check is the residual is consistent with the energy
      // principles for this element
      if (residual_test_freq > 0){
        elements[i]->setPrintLevel(residual_test_freq);
        elements[i]->testResidual(time, elemXpts, 
                                  vars, dvars, ddvars);
      }

      // Add the residual from any auxiliary elements
      while (aux_count < naux && aux[aux_count].num == i){
        aux[aux_count].elem->addResidual(time, elemRes, elemXpts,
                                         vars, dvars, ddvars);
        aux_count++;
      }

      // Add the residual values
      residual->setValues(len, nodes, elemRes, ADD_VALUES);
    }
  }

  // Finish transmitting the residual
  residual->beginSetValues(ADD_VALUES);
  residual->endSetValues(ADD_VALUES);

  // Apply the boundary conditions for the residual
  residual->applyBCs(varsVec);
}
  
/*!
  Assemble the Jacobian matrix

  This function assembles the global Jacobian matrix and
  residual. This Jacobian includes the contributions from all
  elements. The Dirichlet boundary conditions are applied to the
  matrix by zeroing the rows of the matrix associated with a boundary
  condition, and setting the diagonal to unity. The matrix assembly
  also performs any communication required so that the matrix can be
  used immediately after assembly.

  alpha:     coefficient on the variables
  beta:      coefficient on the time-derivative terms
  gamma:     coefficient on the second time derivative term
  residual:  the residual of the governing equations
  A:         the Jacobian matrix
  matOr:     the matrix orientation NORMAL or TRANSPOSE
*/
void TACSAssembler::assembleJacobian( double alpha, double beta, 
                                      double gamma,
                                      TACSBVec *residual, 
				      TACSMat * A,
				      MatrixOrientation matOr ){
  // Zero the residual and the matrix
  if (residual){ 
    residual->zeroEntries(); 
  }
  A->zeroEntries();

  // Sort the list of auxiliary elements - this call only performs the
  // sort if it is required (if new elements are added)
  if (auxElements){
    auxElements->sort();
  }

  // Run the p-threaded version of the assembly code
  if (thread_info->getNumThreads() > 1){
    // Set the number of completed elements to zero
    numCompletedElements = 0;
    tacsPInfo->tacs = this;
    tacsPInfo->res = residual;
    tacsPInfo->mat = A;
    tacsPInfo->alpha = alpha;
    tacsPInfo->beta = beta;
    tacsPInfo->gamma = gamma;
    tacsPInfo->matOr = matOr;

    // Create the joinable attribute
    pthread_attr_t attr;
    pthread_attr_init(&attr);
    pthread_attr_setdetachstate(&attr, PTHREAD_CREATE_JOINABLE);

    for ( int k = 0; k < thread_info->getNumThreads(); k++ ){
      pthread_create(&threads[k], &attr, 
		     TACSAssembler::assembleJacobian_thread,
                     (void*)tacsPInfo);
    }

    // Join all the threads
    for ( int k = 0; k < thread_info->getNumThreads(); k++ ){
      pthread_join(threads[k], NULL);
    }

    // Destroy the attribute
    pthread_attr_destroy(&attr);
  }
  else {
    // Retrieve pointers to temporary storage
    TacsScalar *vars, *dvars, *ddvars, *elemRes, *elemXpts;
    TacsScalar *elemWeights, *elemMat;
    getDataPointers(elementData, 
		    &vars, &dvars, &ddvars, &elemRes,
		    &elemXpts, NULL, &elemWeights, &elemMat);

    // Set the data for the auxiliary elements - if there are any
    int naux = 0, aux_count = 0;
    TACSAuxElem *aux = NULL;
    if (auxElements){
      naux = auxElements->getAuxElements(&aux);
    }

    for ( int i = 0; i < numElements; i++ ){
      int ptr = elementNodeIndex[i];
      int len = elementNodeIndex[i+1] - ptr;
      const int *nodes = &elementTacsNodes[ptr];
      xptVec->getValues(len, nodes, elemXpts);
      varsVec->getValues(len, nodes, vars);
      dvarsVec->getValues(len, nodes, dvars);
      ddvarsVec->getValues(len, nodes, ddvars);

      // Get the number of variables from the element
      int nvars = elements[i]->numVariables();

      // Compute and add the contributions to the residual
      if (residual){
        memset(elemRes, 0, nvars*sizeof(TacsScalar));
        elements[i]->addResidual(time, elemRes, elemXpts, 
                                 vars, dvars, ddvars);

        // Check is the residual is consistent with the energy
        // principles for this element
        if (residual_test_freq > 0){
          elements[i]->setPrintLevel(residual_test_freq);
          elements[i]->testResidual(time, elemXpts, 
                                    vars, dvars, ddvars);
        }
      }

      // Compute and add the contributions to the Jacobian
      memset(elemMat, 0, nvars*nvars*sizeof(TacsScalar));
      elements[i]->addJacobian(time, elemMat, alpha, beta, gamma,
			       elemXpts, vars, dvars, ddvars);

      // Add the contribution to the residual and the Jacobian
      // from the auxiliary elements - if any
      while (aux_count < naux && aux[aux_count].num == i){
        if (residual){
          aux[aux_count].elem->addResidual(time, elemRes, elemXpts,
                                           vars, dvars, ddvars);
        }
        aux[aux_count].elem->addJacobian(time, elemMat, 
                                         alpha, beta, gamma,
                                         elemXpts, vars, dvars, ddvars);        
        aux_count++;
      }

      if (residual){
        residual->setValues(len, nodes, elemRes, ADD_VALUES);
      }
      addMatValues(A, i, elemMat, elementIData, elemWeights, matOr);
    }
  }

  // Do any matrix and residual assembly if required
  A->beginAssembly();
  if (residual){
    residual->beginSetValues(ADD_VALUES);
  }

  A->endAssembly();
  if (residual){
    residual->endSetValues(ADD_VALUES);
  }

  // Apply the boundary conditions
  if (residual){ 
    residual->applyBCs(varsVec); 
  }
  A->applyBCs();
}

/*!  
  Assemble a matrix of a specified type. Note that all matrices
  created from the TACSAssembler object have the same non-zero pattern
  and are interchangable.

  A:            the matrix to assemble (output)
  matType:      the matrix type defined in Element.h
  matOr:        the matrix orientation: NORMAL or TRANSPOSE
*/
void TACSAssembler::assembleMatType( ElementMatrixType matType,
                                     TACSMat *A, 
                                     MatrixOrientation matOr ){
  // Zero the matrix
  A->zeroEntries();

  if (thread_info->getNumThreads() > 1){
    // Set the number of completed elements to zero
    numCompletedElements = 0;    
    tacsPInfo->tacs = this;
    tacsPInfo->mat = A;
    tacsPInfo->matType = matType;
    tacsPInfo->matOr = matOr;

    // Create the joinable attribute
    pthread_attr_t attr;
    pthread_attr_init(&attr);
    pthread_attr_setdetachstate(&attr, PTHREAD_CREATE_JOINABLE);

    for ( int k = 0; k < thread_info->getNumThreads(); k++ ){
      pthread_create(&threads[k], &attr, 
		     TACSAssembler::assembleMatType_thread,
                     (void*)tacsPInfo);
    }

    // Join all the threads
    for ( int k = 0; k < thread_info->getNumThreads(); k++ ){
      pthread_join(threads[k], NULL);
    }

    // Destroy the attribute
    pthread_attr_destroy(&attr);
  }
  else {
    // Retrieve pointers to temporary storage
    TacsScalar *vars, *elemXpts, *elemMat, *elemWeights;
    getDataPointers(elementData, &vars, NULL, NULL, NULL,
		    &elemXpts, NULL, &elemWeights, &elemMat);

    for ( int i = 0; i < numElements; i++ ){
      // Retrieve the element variables and node locations
      int ptr = elementNodeIndex[i];
      int len = elementNodeIndex[i+1] - ptr;
      const int *nodes = &elementTacsNodes[ptr];
      xptVec->getValues(len, nodes, elemXpts);
      varsVec->getValues(len, nodes, vars);

      // Get the element matrix
      elements[i]->getMatType(matType, elemMat, elemXpts, vars);

      // Add the values into the element
      addMatValues(A, i, elemMat, elementIData, elemWeights, matOr);
    }
  }

  A->beginAssembly();
  A->endAssembly();
  A->applyBCs();
}

/*
  Evaluate a list of TACS functions

  First, check if the functions are initialized. Obtain the number of
  iterations over the function domain required to evaluate the
  functions.

  This function will print an error and return 0 if the underlying
  TACSAssembler object does not correspond to the TACSAssembler object.

  input:
  functions:  array of functions to evaluate
  numFuncs:   the number of functions to evaluate

  output:
  funcVals: the values of the functions 
*/
void TACSAssembler::evalFunctions( TACSFunction **funcs, int numFuncs,
                                   TacsScalar *funcVals ){
  // Here we will use time-independent formulation
  double tcoef = 1.0;

  // Check whether these are two-stage or single-stage functions
  int twoStage = 0;
  for ( int k = 0; k < numFuncs; k++ ){
    if (funcs[k]->getStageType() == TACSFunction::TWO_STAGE){
      twoStage = 1;
      break;
    }
  }

  // Just be lazy and call initialize on all the functions if any
  // function is two-stage
  if (twoStage){
    for ( int k = 0; k < numFuncs; k++ ){
      funcs[k]->initEvaluation(TACSFunction::INITIALIZE);
    }
    integrateFunctions(tcoef, TACSFunction::INITIALIZE,
                       funcs, numFuncs);
    for ( int k = 0; k < numFuncs; k++ ){
      funcs[k]->finalEvaluation(TACSFunction::INITIALIZE);
    }
  }

  // Perform the integration required to evaluate the function
  for ( int k = 0; k < numFuncs; k++ ){
    funcs[k]->initEvaluation(TACSFunction::INTEGRATE);
  }
  integrateFunctions(tcoef, TACSFunction::INTEGRATE,
                     funcs, numFuncs);
  for ( int k = 0; k < numFuncs; k++ ){
    funcs[k]->finalEvaluation(TACSFunction::INTEGRATE);
  }
  
  // Retrieve the function values
  for ( int k = 0; k < numFuncs; k++ ){
    funcVals[k] = funcs[k]->getFunctionValue();
  }
}

/*
  Integrate/initialize the function for a single time step of a time
  integration (or steady-state simulation).

  input:
  tcoef:   the integration coefficient
  ftype:   the type of integration to use
  funcs:   the array of functions
*/
void TACSAssembler::integrateFunctions( double tcoef,
                                        TACSFunction::EvaluationType ftype,
                                        TACSFunction **funcs,
                                        int numFuncs ){
  // Retrieve pointers to temporary storage
  TacsScalar *vars, *dvars, *ddvars;
  TacsScalar *elemXpts;
  getDataPointers(elementData, &vars, &dvars, &ddvars, NULL,
		    &elemXpts, NULL, NULL, NULL);
     
  for ( int k = 0; k < numFuncs; k++ ){
    TACSFunctionCtx *ctx = 
      funcs[k]->createFunctionCtx();
        
    // Initialize the function evaluation context
    funcs[k]->initThread(tcoef, ftype, ctx);

    if (funcs[k]->getDomainType() == TACSFunction::ENTIRE_DOMAIN){
      for ( int i = 0; i < numElements; i++ ){
        // Determine the values of the state variables for the
        // current element
        int ptr = elementNodeIndex[i];
        int len = elementNodeIndex[i+1] - ptr;
        const int *nodes = &elementTacsNodes[ptr];
        xptVec->getValues(len, nodes, elemXpts);
        varsVec->getValues(len, nodes, vars);
        dvarsVec->getValues(len, nodes, dvars);
        ddvarsVec->getValues(len, nodes, ddvars);
          
        // Evaluate the element-wise component of the function
        funcs[k]->elementWiseEval(ftype, elements[i], i, 
                                  elemXpts, vars, dvars, ddvars, ctx);
      }
    }
    else if (funcs[k]->getDomainType() == TACSFunction::SUB_DOMAIN){
      const int * elementNums;
      int subDomainSize = funcs[k]->getElementNums(&elementNums);
        
      for ( int i = 0; i < subDomainSize; i++ ){
        int elemNum = elementNums[i];
          
        if (elemNum >= 0 && elemNum < numElements){
          // Determine the values of the state variables 
          // for the current element
          int ptr = elementNodeIndex[elemNum];
          int len = elementNodeIndex[elemNum+1] - ptr;
          const int *nodes = &elementTacsNodes[ptr];
          xptVec->getValues(len, nodes, elemXpts);
          varsVec->getValues(len, nodes, vars);
          dvarsVec->getValues(len, nodes, dvars);
          ddvarsVec->getValues(len, nodes, ddvars);

          // Evaluate the element-wise component of the function
          funcs[k]->elementWiseEval(ftype, elements[elemNum], elemNum,
                                    elemXpts, vars, dvars, ddvars, ctx);
        }
      }
    }
      
    // Record the local values stored in the context
    funcs[k]->finalThread(tcoef, ftype, ctx);

    // Free the function context
    if (ctx){ delete ctx; }
  }
}

/*
  Evaluate the derivative of a list of functions w.r.t. the design
  variables.

  Note that a function should be evaluated - using evalFunction - before
  its derivatives can be evaluated.

  The design variable sensitivities are divided into two distinct
  sets: material-dependent design variables and shape design
  variables. The shape design variables are handled through the
  TACSNodeMap class. The material-dependent design variables are
  handled through the element classes themselves.

  In this code, the derivative of the function w.r.t. the
  shape-dependent design variables is handled first. The derivative of
  the function w.r.t each nodal location is determined. The
  TACSNodeMap object (if not NULL) is then used to determine the
  derivative of the nodal locations w.r.t. the design variables
  themselves.
  
  The material-dependent design variables are handled on an
  element-by-element and traction-by-traction dependent basis.

  Note that this function distributes the result to the processors
  through a collective communication call. No further parallel
  communication is required.

  input:
  coef:      the coefficient applied to the derivative
  funcs:     the TACSFunction function objects
  numFuncs:  the number of functions - size of funcs array
  fdvSens:   the sensitivity - size numFuncs*numDVs
  numDVs:    the number of design variables
*/
void TACSAssembler::addDVSens( double coef,
                               TACSFunction **funcs, int numFuncs, 
                               TacsScalar *fdvSens, int numDVs ){
  // Retrieve pointers to temporary storage
  TacsScalar *vars, *dvars, *ddvars, *elemXpts;
  getDataPointers(elementData, &vars, &dvars, &ddvars, NULL,
		  &elemXpts, NULL, NULL, NULL);

  // For each function, evaluate the derivative w.r.t. the 
  // design variables for each element
  for ( int k = 0; k < numFuncs; k++ ){
    TACSFunctionCtx *ctx = 
      funcs[k]->createFunctionCtx();
    
    if (funcs[k]->getDomainType() == TACSFunction::SUB_DOMAIN){
      // Get the funcs[k] sub-domain
      const int * elemSubList;
      int numSubElems = funcs[k]->getElementNums(&elemSubList);
      
      for ( int i = 0; i < numSubElems; i++ ){
        int elemNum = elemSubList[i];
        // Determine the values of the state variables for subElem
        int ptr = elementNodeIndex[elemNum];
        int len = elementNodeIndex[elemNum+1] - ptr;
        const int *nodes = &elementTacsNodes[ptr];
        xptVec->getValues(len, nodes, elemXpts);
        varsVec->getValues(len, nodes, vars);
        dvarsVec->getValues(len, nodes, dvars);
        ddvarsVec->getValues(len, nodes, ddvars);
        
        // Evaluate the element-wise sensitivity of the function
        funcs[k]->addElementDVSens(coef, &fdvSens[k*numDVs], numDVs,
                                   elements[elemNum], elemNum, 
                                   elemXpts, vars, dvars, ddvars, ctx);
      }
    }
    else if (funcs[k]->getDomainType() == TACSFunction::ENTIRE_DOMAIN){
      for ( int elemNum = 0; elemNum < numElements; elemNum++ ){
        // Determine the values of the state variables for elemNum
        int ptr = elementNodeIndex[elemNum];
        int len = elementNodeIndex[elemNum+1] - ptr;
        const int *nodes = &elementTacsNodes[ptr];
        xptVec->getValues(len, nodes, elemXpts);
        varsVec->getValues(len, nodes, vars);
        dvarsVec->getValues(len, nodes, dvars);
        ddvarsVec->getValues(len, nodes, ddvars);

        // Evaluate the element-wise sensitivity of the function
        funcs[k]->addElementDVSens(coef, &fdvSens[k*numDVs], numDVs,
                                   elements[elemNum], elemNum, 
                                   elemXpts, vars, dvars, ddvars, ctx);
      }
    }
      
    // Free the context
    if (ctx){ delete ctx; }
  }
}

/*
  Evaluate the derivative of the function w.r.t. the owned nodes.

  This code evaluates the sensitivity of the function w.r.t. the 
  owned nodes for all elements in the function domain. 

  Note that a function should be evaluated - using evalFunction - before
  its derivatives can be evaluated.

  This function should be preferred to the use of evalDVSens without a 
  list of functions since it is more efficient!

  input:
  funcs:     the TACSFunction function objects
  numFuncs:  the number of functions - size of funcs array
  fXptSens:  the sensitivity
*/
void TACSAssembler::addXptSens( double coef,
                                TACSFunction **funcs, int numFuncs, 
                                TACSBVec **fXptSens ){
  // First check if this is the right assembly object
  for ( int k = 0; k < numFuncs; k++ ){
    if (this != funcs[k]->getTACS()){
      fprintf(stderr, "[%d] Cannot evaluate function %s, wrong TACS object\n", 
              mpiRank, funcs[k]->functionName());
    }
  }

  // Retrieve pointers to temporary storage
  TacsScalar *vars, *dvars, *ddvars;
  TacsScalar *elemXpts, *elemXptSens;
  getDataPointers(elementData, &vars, &dvars, &ddvars, NULL,
		  &elemXpts, &elemXptSens, NULL, NULL);

  // For each function, evaluate the derivative w.r.t. the 
  // nodal locations for all elements or part of the domain
  for ( int k = 0; k < numFuncs; k++ ){
    TACSFunctionCtx *ctx = 
      funcs[k]->createFunctionCtx();
  
    if (funcs[k]->getDomainType() == TACSFunction::SUB_DOMAIN){
      // Get the function sub-domain
      const int * elemSubList;
      int numSubElems = funcs[k]->getElementNums(&elemSubList);
      for ( int i = 0; i < numSubElems; i++ ){
        int elemNum = elemSubList[i];
        // Determine the values of the state variables for subElem
        int ptr = elementNodeIndex[elemNum];
        int len = elementNodeIndex[elemNum+1] - ptr;
        const int *nodes = &elementTacsNodes[ptr];
        xptVec->getValues(len, nodes, elemXpts);
        varsVec->getValues(len, nodes, vars);
        dvarsVec->getValues(len, nodes, dvars);
        ddvarsVec->getValues(len, nodes, ddvars);
          
        // Evaluate the element-wise sensitivity of the function
        funcs[k]->getElementXptSens(coef, elemXptSens, 
                                    elements[elemNum], elemNum, 
                                    elemXpts, vars, dvars, ddvars, ctx);
        fXptSens[k]->setValues(len, nodes, elemXptSens, ADD_VALUES);
      }
    }
    else if (funcs[k]->getDomainType() == TACSFunction::ENTIRE_DOMAIN){
      for ( int elemNum = 0; elemNum < numElements; elemNum++ ){
        // Determine the values of the state variables for elemNum
        int ptr = elementNodeIndex[elemNum];
        int len = elementNodeIndex[elemNum+1] - ptr;
        const int *nodes = &elementTacsNodes[ptr];
        xptVec->getValues(len, nodes, elemXpts);
        varsVec->getValues(len, nodes, vars);
        dvarsVec->getValues(len, nodes, dvars);
        ddvarsVec->getValues(len, nodes, ddvars);
      
        // Evaluate the element-wise sensitivity of the function
        funcs[k]->getElementXptSens(coef, elemXptSens, 
                                    elements[elemNum], elemNum, 
                                    elemXpts, vars, dvars, ddvars, ctx);
        fXptSens[k]->setValues(len, nodes, elemXptSens, ADD_VALUES);
      }
    }
  
    // Free the context
    if (ctx){ delete ctx; }
  }
}

/*
  Evaluate the derivative of the function w.r.t. the state variables.

  This code evaluates the sensitivity of the function w.r.t. the 
  state variables for all elements in the function domain. This code
  is usually much faster than the code for computing the derivative of 
  the function w.r.t. the design variables. 

  Note that the sensitivity vector 'vec' is assembled, and appropriate
  boundary conditions are imposed before the function is returned.

  function: the function pointer
  vec:      the derivative of the function w.r.t. the state variables
*/
void TACSAssembler::addSVSens( double alpha, double beta, double gamma,
                               TACSFunction **funcs, int numFuncs, 
                               TACSBVec **vec ){
  // First check if this is the right assembly object
  for ( int k = 0; k < numFuncs; k++ ){
    if (this != funcs[k]->getTACS()){
      fprintf(stderr, "[%d] Cannot evaluate function %s, wrong TACS object\n", 
              mpiRank, funcs[k]->functionName());
    }
  }

  // Retrieve pointers to temporary storage
  TacsScalar *vars, *dvars, *ddvars, *elemRes, *elemXpts;
  getDataPointers(elementData, &vars, &dvars, &ddvars, &elemRes,
		  &elemXpts, NULL, NULL, NULL);
  
  for ( int k = 0; k < numFuncs; k++ ){
    TACSFunctionCtx *ctx = 
      funcs[k]->createFunctionCtx();
    
    if (funcs[k]->getDomainType() == TACSFunction::ENTIRE_DOMAIN){
      for ( int i = 0; i < numElements; i++ ){
        // Determine the values of the state variables for subElem
        int ptr = elementNodeIndex[i];
        int len = elementNodeIndex[i+1] - ptr;
        const int *nodes = &elementTacsNodes[ptr];
        xptVec->getValues(len, nodes, elemXpts);
        varsVec->getValues(len, nodes, vars);
        dvarsVec->getValues(len, nodes, dvars);
        ddvarsVec->getValues(len, nodes, ddvars);

        // Evaluate the element-wise sensitivity of the function
        funcs[k]->getElementSVSens(alpha, beta, gamma,
                                   elemRes, elements[i], i, 
                                   elemXpts, vars, dvars, ddvars, ctx);
        vec[k]->setValues(len, nodes, elemRes, ADD_VALUES);
      }
    }
    else if (funcs[k]->getDomainType() == TACSFunction::SUB_DOMAIN){
      const int * elementNums;
      int subDomainSize = funcs[k]->getElementNums(&elementNums);
      
      for ( int i = 0; i < subDomainSize; i++ ){
        int elemNum = elementNums[i];
        if (elemNum >= 0 && elemNum < numElements){	
          // Determine the values of the state variables for the
          // current element
          int ptr = elementNodeIndex[elemNum];
          int len = elementNodeIndex[elemNum+1] - ptr;
          const int *nodes = &elementTacsNodes[ptr];
          xptVec->getValues(len, nodes, elemXpts);
          varsVec->getValues(len, nodes, vars);
          dvarsVec->getValues(len, nodes, dvars);
          ddvarsVec->getValues(len, nodes, ddvars);
          
          // Evaluate the sensitivity
          funcs[k]->getElementSVSens(alpha, beta, gamma,
                                     elemRes, elements[elemNum], elemNum, 
                                     elemXpts, vars, dvars, ddvars, ctx);
          vec[k]->setValues(len, nodes, elemRes, ADD_VALUES);
        }
      }
    }

    // Free the context
    if (ctx){ delete ctx; }

    // Add the values into the array
    vec[k]->beginSetValues(ADD_VALUES);
  }

  // Finish adding the values
  for ( int k = 0; k < numFuncs; k++ ){
    vec[k]->endSetValues(ADD_VALUES);
    vec[k]->applyBCs();
  }
}

/*
  Evaluate the product of several ajdoint vectors with the derivative
  of the residual w.r.t. the design variables.

  This function is collective on all TACSAssembler processes. This
  computes the product of the derivative of the residual w.r.t. the
  design variables with several adjoint vectors simultaneously. This
  saves computational time as the derivative of the element residuals
  can be reused for each adjoint vector. This function performs the
  same task as evalAdjointResProduct, but uses more memory than
  calling it for each adjoint vector.

  adjoint:     the array of adjoint vectors
  numAdjoints: the number of adjoint vectors
  dvSens:      product of the derivative of the residuals and the adjoint
  numDVs:      the number of design variables
*/
void TACSAssembler::addAdjointResProducts( double scale,
                                           TACSBVec **adjoint, 
                                           int numAdjoints, 
                                           TacsScalar *fdvSens, 
                                           int numDVs ){
  for ( int k = 0; k < numAdjoints; k++ ){
    adjoint[k]->beginDistributeValues();
  }
  for ( int k = 0; k < numAdjoints; k++ ){
    adjoint[k]->endDistributeValues();
  }

  // Sort the list of auxiliary elements - this only performs the
  // sort if it is required (if new elements are added)
  if (auxElements){
    auxElements->sort();
  }

  // Retrieve pointers to temporary storage
  TacsScalar *vars, *dvars, *ddvars;
  TacsScalar *elemXpts, *elemAdjoint;
  getDataPointers(elementData, &vars, &dvars, &ddvars, &elemAdjoint,
                  &elemXpts, NULL, NULL, NULL);

  // Set the data for the auxiliary elements - if there are any
  int naux = 0, aux_count = 0;
  TACSAuxElem *aux = NULL;
  if (auxElements){
    naux = auxElements->getAuxElements(&aux);
  }

  for ( int i = 0; i < numElements; i++ ){
    // Find the variables and nodes
    int ptr = elementNodeIndex[i];
    int len = elementNodeIndex[i+1] - ptr;
    const int *nodes = &elementTacsNodes[ptr];
    xptVec->getValues(len, nodes, elemXpts);
    varsVec->getValues(len, nodes, vars);
    dvarsVec->getValues(len, nodes, dvars);
    ddvarsVec->getValues(len, nodes, ddvars);
      
    // Get the adjoint variables
    for ( int k = 0; k < numAdjoints; k++ ){
      adjoint[k]->getValues(len, nodes, elemAdjoint);
      elements[i]->addAdjResProduct(time, scale, 
                                    &fdvSens[k*numDVs], numDVs,
                                    elemAdjoint, elemXpts,
                                    vars, dvars, ddvars);

      // Add the contribution from the auxiliary elements
      while (aux_count < naux && aux[aux_count].num == i){
        aux[aux_count].elem->addAdjResProduct(time, scale,
                                              &fdvSens[k*numDVs], numDVs,
                                              elemAdjoint, elemXpts,
                                              vars, dvars, ddvars);
        aux_count++;
      }
    }
  }
}

/*
  Evaluate the product of several ajdoint vectors with the derivative
  of the residual w.r.t. the nodal points.

  This function is collective on all TACSAssembler processes. This
  computes the product of the derivative of the residual w.r.t. the
  nodal points with several adjoint vectors simultaneously. This
  saves computational time as the derivative of the element residuals
  can be reused for each adjoint vector. 

  adjoint:     the array of adjoint vectors
  numAdjoints: the number of adjoint vectors
  dvSens:      the product of the derivative of the residuals and the adjoint
  numDVs:      the number of design variables
*/
void TACSAssembler::addAdjointResXptSensProducts( double scale,
                                                  TACSBVec **adjoint, 
                                                  int numAdjoints,
                                                  TACSBVec **adjXptSens ){

  for ( int k = 0; k < numAdjoints; k++ ){
    adjoint[k]->beginDistributeValues();
  }
  for ( int k = 0; k < numAdjoints; k++ ){
    adjoint[k]->endDistributeValues();
  }

  // Sort the list of auxiliary elements - this only performs the
  // sort if it is required (if new elements are added)
  if (auxElements){
    auxElements->sort();
  }

  // Retrieve pointers to temporary storage
  TacsScalar *vars, *dvars, *ddvars;
  TacsScalar *elemXpts, *elemAdjoint, *xptSens;
  getDataPointers(elementData, &vars, &dvars, &ddvars, &elemAdjoint,
                  &elemXpts, &xptSens, NULL, NULL);

  // Set the data for the auxiliary elements - if there are any
  int naux = 0, aux_count = 0;
  TACSAuxElem *aux = NULL;
  if (auxElements){
    naux = auxElements->getAuxElements(&aux);
  }

  for ( int i = 0; i < numElements; i++ ){
    // Find the variables and nodes
    int ptr = elementNodeIndex[i];
    int len = elementNodeIndex[i+1] - ptr;
    const int *nodes = &elementTacsNodes[ptr];
    xptVec->getValues(len, nodes, elemXpts);
    varsVec->getValues(len, nodes, vars);
    dvarsVec->getValues(len, nodes, dvars);
    ddvarsVec->getValues(len, nodes, ddvars);
      
    // Get the adjoint variables
    for ( int k = 0; k < numAdjoints; k++ ){
      memset(xptSens, 0, TACS_SPATIAL_DIM*len*sizeof(TacsScalar));
      adjoint[k]->getValues(len, nodes, elemAdjoint);
      elements[i]->addAdjResXptProduct(time, scale, xptSens,
                                       elemAdjoint, elemXpts,
                                       vars, dvars, ddvars);

      // Add the contribution from the auxiliary elements
      while (aux_count < naux && aux[aux_count].num == i){
        aux[aux_count].elem->addAdjResXptProduct(time, scale, xptSens,
                                                 elemAdjoint, elemXpts,
                                                 vars, dvars, ddvars);
        aux_count++;
      }

      adjXptSens[k]->setValues(len, nodes, xptSens, ADD_VALUES);
    }
  }   
}

/*
  Evaluate the derivative of an inner product of two vectors with a
  matrix of a given type. This code does not explicitly evaluate the
  element matrices.  Instead, the inner product contribution from each
  element matrix is added to the final result. This implementation
  saves considerable computational time and memory.

  input:
  matType:   the matrix type
  psi:       the left-multiplying vector
  phi:       the right-multiplying vector
  numDVs:    the length of the design variable array

  output:
  dvSens:    the derivative of the inner product 
*/
void TACSAssembler::addMatDVSensInnerProduct( TacsScalar scale, 
                                              ElementMatrixType matType, 
                                              TACSBVec *psi, TACSBVec *phi,
                                              TacsScalar *fdvSens, int numDVs ){
  psi->beginDistributeValues();
  phi->beginDistributeValues();
  psi->endDistributeValues();
  phi->endDistributeValues();

  // Retrieve pointers to temporary storage
  TacsScalar *elemVars, *elemPsi, *elemPhi, *elemXpts;
  getDataPointers(elementData, &elemVars, &elemPsi, &elemPhi, NULL,
		  &elemXpts, NULL, NULL, NULL);

  // Go through each element in the domain and compute the derivative
  // of the residuals with respect to each design variable and multiply by
  // the adjoint variables
  for ( int i = 0; i < numElements; i++ ){
    // Find the variables and nodes
    int ptr = elementNodeIndex[i];
    int len = elementNodeIndex[i+1] - ptr;
    const int *nodes = &elementTacsNodes[ptr];
    xptVec->getValues(len, nodes, elemXpts);
    varsVec->getValues(len, nodes, elemVars);
    psi->getValues(len, nodes, elemPsi);
    phi->getValues(len, nodes, elemPhi);
    
    // Add the contribution to the design variable vector
    elements[i]->addMatDVSensInnerProduct(matType, scale, fdvSens, numDVs,
					  elemPsi, elemPhi, elemXpts,
					  elemVars);
  }
}

/*
  Evaluate the derivative of the inner product of two vectors with a
  matrix with respect to the state variables. This is only defined for
  nonlinear matrices, like the geometric stiffness matrix.  Instead of
  computing the derivative of the matrix for each vector component and
  then computing the inner product, this code computes the derivative
  of the inner product directly, saving computational time and memory.

  input:
  scale:     the scaling parameter applied to the derivative
  matType:   the matrix type
  psi:       the left-multiplying vector
  phi:       the right-multiplying vector
  numDVs:    the length of the design variable array

  output:
  res:       the derivative of the inner product w.r.t. the state vars
*/
void TACSAssembler::evalMatSVSensInnerProduct( TacsScalar scale, 
					       ElementMatrixType matType, 
					       TACSBVec *psi, TACSBVec *phi, 
                                               TACSBVec *res ){
  // Zero the entries in the residual vector
  res->zeroEntries();

  // Distribute the variable values
  psi->beginDistributeValues();
  phi->beginDistributeValues();
  psi->endDistributeValues();
  phi->endDistributeValues();

  // Retrieve pointers to temporary storage
  TacsScalar *elemVars, *elemPsi, *elemPhi, *elemRes, *elemXpts;
  getDataPointers(elementData, &elemVars, &elemPsi, &elemPhi, &elemRes,
		  &elemXpts, NULL, NULL, NULL);

  // Go through each element in the domain and compute the derivative
  // of the residuals with respect to each design variable and multiply by
  // the adjoint variables
  for ( int i = 0; i < numElements; i++ ){
    // Find the variables and nodes
    int ptr = elementNodeIndex[i];
    int len = elementNodeIndex[i+1] - ptr;
    const int *nodes = &elementTacsNodes[ptr];
    xptVec->getValues(len, nodes, elemXpts);
    varsVec->getValues(len, nodes, elemVars);
    psi->getValues(len, nodes, elemPsi);
    phi->getValues(len, nodes, elemPhi);

    // Zero the residual
    int nvars = varsPerNode*len;
    memset(elemRes, 0, nvars*sizeof(TacsScalar));

    // Add the contribution to the design variable vector
    elements[i]->getMatSVSensInnerProduct(matType, elemRes,
					  elemPsi, elemPhi, elemXpts,
					  elemVars);

    // Add the residual values to the local residual array
    res->setValues(len, nodes, elemRes, ADD_VALUES);
  }

  res->beginSetValues(ADD_VALUES);
  res->endSetValues(ADD_VALUES);

  // Apply the boundary conditions to the fully assembled vector
  res->applyBCs();
}

/*
  Evaluate the matrix-free Jacobian-vector product of the input vector
  x and store the result in the output vector y.

  This code does not assemble a matrix, but does compute the
  element-wise matricies. This code is not a finite-difference
  matrix-vector product implementation.

  Since the element Jacobian matrices are computed exactly, we can
  evaluate either a regular matrix-product or the transpose matrix
  product.

  input:
  scale:     the scalar coefficient
  alpha:     coefficient on the variables
  beta:      coefficient on the time-derivative terms
  gamma:     coefficient on the second time derivative term
  x:         the input vector
  matOr:     the matrix orientation
  
  output:
  y:         the output vector y <- y + scale*J^{Op}*x
*/
void TACSAssembler::addJacobianVecProduct( TacsScalar scale, 
                                           double alpha, double beta, double gamma,
                                           TACSBVec *x, TACSBVec *y,
                                           MatrixOrientation matOr ){
  x->beginDistributeValues();
  x->endDistributeValues();

  // Retrieve pointers to temporary storage
  TacsScalar *vars, *dvars, *ddvars, *yvars, *elemXpts;
  TacsScalar *elemWeights, *elemMat;
  getDataPointers(elementData, 
                  &vars, &dvars, &ddvars, &yvars,
                  &elemXpts, NULL, &elemWeights, &elemMat);
  
  // Set the data for the auxiliary elements - if there are any
  int naux = 0, aux_count = 0;
  TACSAuxElem *aux = NULL;
  if (auxElements){
    naux = auxElements->getAuxElements(&aux);
  }

  // Loop over all the elements in the model
  for ( int i = 0; i < numElements; i++ ){
    int ptr = elementNodeIndex[i];
    int len = elementNodeIndex[i+1] - ptr;
    const int *nodes = &elementTacsNodes[ptr];
    xptVec->getValues(len, nodes, elemXpts);
    varsVec->getValues(len, nodes, vars);
    dvarsVec->getValues(len, nodes, dvars);
    ddvarsVec->getValues(len, nodes, ddvars);

    // Get the number of variables from the element
    int nvars = elements[i]->numVariables();
    
    // Compute and add the contributions to the Jacobian
    memset(elemMat, 0, nvars*nvars*sizeof(TacsScalar));
    elements[i]->addJacobian(time, elemMat, alpha, beta, gamma,
                             elemXpts, vars, dvars, ddvars);

    // Add the contribution to the residual and the Jacobian
    // from the auxiliary elements - if any
    while (aux_count < naux && aux[aux_count].num == i){
      aux[aux_count].elem->addJacobian(time, elemMat, 
                                       alpha, beta, gamma,
                                       elemXpts, vars, dvars, ddvars);      
      aux_count++;
    }

    // Temporarily set the variable array as the element input array
    // and get the local variable input values from the local array.
    TacsScalar *xvars = vars;
    x->getValues(len, nodes, xvars);
   
    // Take the matrix vector product. Note the matrix is stored in
    // row-major order and BLAS assumes column-major order. As a
    // result, the transpose arguments are reversed.
    TacsScalar zero = 0.0;
    int incx = 1;
    if (matOr == NORMAL){
      BLASgemv("T", &nvars, &nvars, &scale, elemMat, &nvars, 
               xvars, &incx, &zero, yvars, &incx);
    }
    else {
      BLASgemv("N", &nvars, &nvars, &scale, elemMat, &nvars, 
               xvars, &incx, &zero, yvars, &incx);
    }

    // Add the residual values
    y->setValues(len, nodes, yvars, ADD_VALUES);
  }

  // Add the dependent-variable residual from the dependent nodes
  y->beginSetValues(ADD_VALUES);
  y->endSetValues(ADD_VALUES);

  // Set the boundary conditions
  y->applyBCs();
}

/*
  Test the implementation of the given element number.

  This tests the stiffness matrix and various parts of the
  design-sensitivities: the derivative of the determinant of the
  Jacobian, the derivative of the strain w.r.t. the nodal coordinates,
  and the state variables and the derivative of the residual w.r.t.
  the design variables and nodal coordiantes.

  elemNum:     the element number to test
  print_level: the print level to use   
*/
void TACSAssembler::testElement( int elemNum, int print_level ){
  if (!meshInitializedFlag){
    fprintf(stderr, "[%d] Cannot call testElement() before initialize()\n", 
	    mpiRank);
    return;
  }
  else if (elemNum < 0 || elemNum >= numElements){
    fprintf(stderr, "[%d] Element number %d out of range [0,%d)\n",
	    mpiRank, elemNum, numElements);
    return;
  }

  // Retrieve pointers to temporary storage
  TacsScalar *elemXpts;
  getDataPointers(elementData, NULL, NULL, NULL, NULL,
		  &elemXpts, NULL, NULL, NULL);

  /*
  int ptr = elementNodeIndex[elemNum];
  int len = elementNodeIndex[elemNum+1] - ptr;
  const int *nodes = &elementTacsNodes[ptr];
  xptVec->getValues(len, nodes, elemXpts);

  // Create the element test function
  double pt[] = {0.0, 0.0, 0.0};
  TestElement * test = new TestElement(elements[elemNum],
				       elemXpts);
  test->incref();
  test->setPrintLevel(print_level);
  
  printf("Testing element %s\n", elements[elemNum]->elementName());
  if (test->testJacobian()){ printf("Stiffness matrix failed\n"); }
  else { printf("Stiffness matrix passed\n"); }
  if (test->testJacobianXptSens(pt)){ printf("Jacobian XptSens failed\n"); }
  else { printf("Jacobian XptSens passed\n"); }
  if (test->testStrainSVSens(pt)){ printf("Strain SVSens failed\n"); }
  else { printf("Strain SVSens passed\n"); }
  if
 (test->testResXptSens()){ printf("Res XptSens failed\n"); }
  else { printf("Res XptSens passed\n"); }
  if (test->testStrainXptSens(pt)){ printf("Strain XptSens failed\n"); }
  else { printf("Strain XptSens passed\n"); }
  if (test->testResDVSens()){ printf("Res DVSens failed\n"); }
  else { printf("Res DVSens passed\n"); }
  if (test->testMatDVSens(STIFFNESS_MATRIX)){
    printf("Stiffness matrix DVSens failed\n"); }
  else { printf("Stiffness Matrix DVSens passed\n"); }
  if (test->testMatDVSens(MASS_MATRIX)){
    printf("Mass matrix DVSens failed\n"); }
  else { printf("Mass Matrix DVSens passed\n"); }
  if (test->testMatDVSens(GEOMETRIC_STIFFNESS_MATRIX)){ 
    printf("Geometric stiffness matrix DVSens failed\n"); }
  else { printf("Geometric stiffness Matrix DVSens passed\n"); }
  printf("\n");
  test->decref();
  */
}

/*
  Test the implementation of the given element's constitutive class.
  
  This function tests the failure computation and the mass
  sensitivities for the given element.

  elemNum:     the element to retrieve the constitutive object from
  print_level: the print level to use for the test
*/
void TACSAssembler::testConstitutive( int elemNum, int print_level ){
  if (!meshInitializedFlag){
    fprintf(stderr, "[%d] Cannot call testConstitutive() before initialize()\n", 
	    mpiRank);
    return;
  }
  else if (elemNum < 0 || elemNum >= numElements){
    fprintf(stderr, "[%d] Element number %d out of range [0,%d)\n",
	    mpiRank, elemNum, numElements);
    return;
  }

  TACSConstitutive *stiffness = elements[elemNum]->getConstitutive();
  
  if (stiffness){
    /*
    double pt[] = {0.0, 0.0, 0.0};
    TestConstitutive * test = new TestConstitutive(stiffness);
    test->incref();
    test->setPrintLevel(print_level);
    
    printf("Testing constitutive class %s\n", stiffness->constitutiveName());
    if (test->testFailStrainSens(pt)){ printf("Fail StrainSens failed\n"); }
    else { printf("Fail StrainSens passed\n"); }
    if (test->testBucklingStrainSens()){ printf("Buckling StrainSens failed\n"); }
    else { printf("Buckling StrainSens passed\n"); }
    if (test->testMassDVSens(pt)){ printf("Mass DVSens failed\n"); }
    else { printf("Mass DVSens passed\n"); }
    if (test->testFailDVSens(pt)){ printf("Fail DVSens failed\n"); }
    else { printf("Fail DVSens passed\n"); }
    if (test->testBucklingDVSens()){ printf("Buckling DVSens failed\n"); }
    else { printf("Buckling DVSens passed\n"); }
    printf("\n");
 
    test->decref();
    */
  }
}

/*
  Test the implementation of the function. 

  This tests the state variable sensitivities and the design variable
  sensitivities of the function of interest. These sensitivities are
  computed based on a random perturbation of the input values.  Note
  that a system of equations should be solved - or the variables
  should be set randomly before calling this function, otherwise this
  function may produce unrealistic function values.
  
  Note that this function uses a central difference if the real code
  is compiled, and a complex step approximation if the complex version
  of the code is used.

  func:            the function to test
  num_design_vars: the number of design variables to use
  dh:              the step size to use
*/
void TACSAssembler::testFunction( TACSFunction *func, 
				  int num_design_vars,
				  double dh ){
  if (!meshInitializedFlag){
    fprintf(stderr, 
            "[%d] Cannot call testFunction() before initialize()\n", 
	    mpiRank);
    return;
  }

  // First, test the design variable values
  TacsScalar *x = new TacsScalar[ num_design_vars ];
  TacsScalar *xpert = new TacsScalar[ num_design_vars ];
  TacsScalar *xtemp = new TacsScalar[ num_design_vars ];

  for ( int k = 0; k < num_design_vars; k++ ){
    xpert[k] = (1.0*rand())/RAND_MAX;
  }

  MPI_Bcast(xpert, num_design_vars, TACS_MPI_TYPE, 0, tacs_comm);

  getDesignVars(x, num_design_vars);
  setDesignVars(x, num_design_vars);

  TacsScalar fd = 0.0;
#ifdef TACS_USE_COMPLEX
  // Compute the function at the point x + dh*xpert
  for ( int k = 0; k < num_design_vars; k++ ){
    xtemp[k] = x[k] + TacsScalar(0.0, dh)*xpert[k];
  }
  setDesignVars(xtemp, num_design_vars);
  evalFunctions(&func, 1, &fd);
  fd = ImagPart(fd)/dh;
#else
  // Compute the function at the point x + dh*xpert
  for ( int k = 0; k < num_design_vars; k++ ){
    xtemp[k] = x[k] + dh*xpert[k];
  }
  setDesignVars(xtemp, num_design_vars);
  TacsScalar fval0;
  evalFunctions(&func, 1, &fval0);

  // Compute the function at the point x - dh*xpert
  for ( int k = 0; k < num_design_vars; k++ ){
    xtemp[k] = x[k] - dh*xpert[k];
  }
  setDesignVars(xtemp, num_design_vars);
  TacsScalar fval1;
  evalFunctions(&func, 1, &fval1);
  fd = 0.5*(fval0 - fval1)/dh;
#endif // TACS_USE_COMPLEX

  // Compute df/dx
  double coef = 1.0;
  TacsScalar ftmp;
  setDesignVars(x, num_design_vars);
  evalFunctions(&func, 1, &ftmp);
  memset(xtemp, 0, num_design_vars*sizeof(TacsScalar));
  addDVSens(coef, &func, 1, xtemp, num_design_vars);
  
  // Compute df/dx^{T} * xpert
  TacsScalar pdf = 0.0;
  for ( int k = 0; k < num_design_vars; k++ ){
    pdf += xtemp[k]*xpert[k];
  }

  if (mpiRank == 0){
    fprintf(stderr, "Testing function %s\n", func->functionName());
    const char * descript = "df/dx^{T}p";
    fprintf(stderr, "%*s[   ] %15s %15s %15s\n",
	    (int)strlen(descript), "Val", "Analytic", 
            "Approximate", "Rel. Error");
    if (pdf != 0.0){
      fprintf(stderr, "%s[%3d] %15.6e %15.6e %15.4e\n", 
              descript, 0, RealPart(pdf), RealPart(fd), 
              fabs(RealPart((pdf - fd)/pdf)));
    }
    else {
      fprintf(stderr, "%s[%3d] %15.6e %15.6e\n", 
              descript, 0, RealPart(pdf), RealPart(fd));
    }
  }

  delete [] x;
  delete [] xtemp;
  delete [] xpert;
  
  TACSBVec *temp = createVec();
  TACSBVec *pert = createVec();
  TACSBVec *vars = createVec();
  temp->incref();
  pert->incref();
  vars->incref();

  getVariables(vars, NULL, NULL);

  // Set up a random perturbation 
  pert->setRand(-1.0, 1.0);
  pert->applyBCs();
  pert->scale(vars->norm()/pert->norm());

#ifdef TACS_USE_COMPLEX
  // Evaluate the function at vars + dh*pert
  temp->copyValues(vars);
  temp->axpy(TacsScalar(0.0, dh), pert);
  setVariables(temp);

  evalFunctions(&func, 1, &fd);
  fd = ImagPart(fd)/dh;
#else
  // Evaluate the function at vars + dh*pert
  temp->copyValues(vars);
  temp->axpy(dh, pert);
  setVariables(temp);
  evalFunctions(&func, 1, &fval0);

  // Evaluate the function at vars - dh*pert
  temp->copyValues(vars);
  temp->axpy(-dh, pert);
  setVariables(temp);
  evalFunctions(&func, 1, &fval1);
  
  fd = 0.5*(fval0 - fval1)/dh;
#endif // TACS_USE_COMPLEX

  // Reset the variable values
  setVariables(vars);

  // Evaluate the state variable sensitivity
  evalFunctions(&func, 1, &ftmp);
  double alpha = 1.0, beta = 0.0, gamma = 0.0;
  addSVSens(alpha, beta, gamma, &func, 1, &temp);
  pdf = temp->dot(pert);

  if (mpiRank == 0){
    const char * descript = "df/du^{T}p";
    fprintf(stderr, "%*s[   ] %15s %15s %15s\n",
	    (int)strlen(descript), "Val", "Analytic", 
            "Approximate", "Rel. Error");
    if (pdf != 0.0){
      fprintf(stderr, "%s[%3d] %15.6e %15.6e %15.4e\n", 
              descript, 0, RealPart(pdf), RealPart(fd), 
              fabs(RealPart((pdf - fd)/pdf)));
    }
    else {
      fprintf(stderr, "%s[%3d] %15.6e %15.6e\n", 
              descript, 0, RealPart(pdf), RealPart(fd));
    }
  }

  temp->decref();
  pert->decref();
  vars->decref();  
}

/*!  
  Determine the number of components defined by elements in the
  TACSAssembler object.

  This call is collective - the number of components is obtained
  by a global reduction.
*/
int TACSAssembler::getNumComponents(){
  // Find the maximum component number on this processor
  int max_comp_num = 0;
  for ( int i = 0; i < numElements; i++ ){
    if (elements[i]->getComponentNum() >= max_comp_num){
      max_comp_num = elements[i]->getComponentNum();
    }
  }
  max_comp_num++;

  int num_components = 1;
  MPI_Allreduce(&max_comp_num, &num_components, 1, MPI_INT, 
                MPI_MAX, tacs_comm);
  return num_components;
}

/*
  Return the output nodal ranges. These may be used to determine what
  range of node numbers need to be determined by this process.  
*/
void TACSAssembler::getOutputNodeRange( ElementType elem_type,
					int ** _node_range ){
  int nelems = 0, nodes = 0, ncsr = 0;
  for ( int i = 0; i < numElements; i++ ){
    if (elements[i]->getElementType() == elem_type){
      elements[i]->addOutputCount(&nelems, &nodes, &ncsr);
    }
  }

  int * node_range = new int[ mpiSize+1 ];
  node_range[0] = 0;
  MPI_Allgather(&nodes, 1, MPI_INT, &node_range[1], 1, MPI_INT, tacs_comm);

  for ( int i = 0; i < mpiSize; i++ ){
    node_range[i+1] += node_range[i];
  }
  *_node_range = node_range;
}

/*
  Given the element type, determine the connectivity of the global
  data structure. Record the component number for each element within
  the data structure

  input:
  elem_type: the type of element eg SHELL, EULER_BEAM, SOLID etc.
  (see all the element types in Element.h)

  output:
  component_nums: an array of size nelems of the component numbers
  csr:            the csr element->nodes information for this class
  csr_range:      the range of csr data on this processor
  node_range:     the range of nodal values on this processor
*/
void TACSAssembler::getOutputConnectivity( ElementType elem_type,
                                           int ** component_nums,
                                           int ** _csr, int ** _csr_range, 
					   int ** _node_range ){
  // First go through and count up the number of elements and the 
  // size of the connectivity array required
  int nelems = 0, nodes = 0, ncsr = 0;
  for ( int i = 0; i < numElements; i++ ){
    if (elements[i]->getElementType() == elem_type){
      elements[i]->addOutputCount(&nelems, &nodes, &ncsr);
    }
  }

  int *node_range = new int[ mpiSize+1 ];
  int *csr_range = new int[ mpiSize+1 ];
  node_range[0] = 0;
  MPI_Allgather(&nodes, 1, MPI_INT, &node_range[1], 1, MPI_INT, tacs_comm);
  csr_range[0] = 0;
  MPI_Allgather(&ncsr, 1, MPI_INT, &csr_range[1], 1, MPI_INT, tacs_comm);

  for ( int i = 0; i < mpiSize; i++ ){
    node_range[i+1] += node_range[i];
    csr_range[i+1]  += csr_range[i];
  }

  int *csr = new int[ ncsr ];
  int *comp_nums = new int[ nelems ];
  ncsr = 0;
  nelems = 0;
  nodes = node_range[mpiRank];
  for ( int i = 0; i < numElements; i++ ){
    if (elements[i]->getElementType() == elem_type){
      elements[i]->getOutputConnectivity(&csr[ncsr], nodes);
      int n = nelems;
      elements[i]->addOutputCount(&nelems, &nodes, &ncsr);
      int c = elements[i]->getComponentNum();
      for ( ; n < nelems; n++ ){
        comp_nums[n] = c;
      }
    }
  }

  *component_nums = comp_nums;
  *_csr = csr;
  *_csr_range = csr_range;
  *_node_range = node_range;
}

/*
  Go through each element and get the output data for that element.

  The data is stored point-wise with each variable stored contiguously
  for each new point within the connectivity list. This stores the
  data at a point in memory indexed by data[node*nvals]. However,
  fewer than 'nvals' entries may be written in this call. The
  remaining data may be design variable entries that are computed
  below.

  elem_type: the element type to match
  out_type:  the output type 
  data:      the data array - nvals x the number of elements
  nvals:     the number of values to skip at each point
*/
void TACSAssembler::getOutputData( ElementType elem_type,
				   unsigned int out_type,
				   double * data, int nvals ){
  // Retrieve pointers to temporary storage
  TacsScalar *elemVars, *elemXpts;
  getDataPointers(elementData, &elemVars, NULL, NULL, NULL,
		  &elemXpts, NULL, NULL, NULL);
  
  int nelems = 0, nnodes = 0, ncsr = 0;
  for ( int i = 0; i < numElements; i++ ){
    if (elements[i]->getElementType() == elem_type){
      int ptr = elementNodeIndex[i];
      int len = elementNodeIndex[i+1] - ptr;
      const int *nodes = &elementTacsNodes[ptr];
      xptVec->getValues(len, nodes, elemXpts);
      varsVec->getValues(len, nodes, elemVars);

      elements[i]->getOutputData(out_type, &data[nvals*nnodes], nvals,
				 elemXpts, elemVars);
      elements[i]->addOutputCount(&nelems, &nnodes, &ncsr);
    }
  }  
}<|MERGE_RESOLUTION|>--- conflicted
+++ resolved
@@ -319,10 +319,7 @@
 */
 void TACSAssembler::setResidualTestFreq( int _residual_test_freq ){
   residual_test_freq = _residual_test_freq;
-<<<<<<< HEAD
   if (residual_test_freq > 2) residual_test_freq = 2; // print level
-=======
->>>>>>> 944c05a4
 }
 
 /*
@@ -331,10 +328,7 @@
 */
 void TACSAssembler::setJacobianTestFreq( int _jacobian_test_freq ){
   jacobian_test_freq = _jacobian_test_freq;
-<<<<<<< HEAD
     if (jacobian_test_freq > 2) jacobian_test_freq = 2; // print level
-=======
->>>>>>> 944c05a4
 }
 
 /*!
@@ -1957,17 +1951,9 @@
 int TACSAssembler::initialize(){ 
   // Frequency of testing the consistency of the residuals with the energies
   residual_test_freq = 0;
-<<<<<<< HEAD
 
   // Frequency of testing the consistency of the jacobian with the residuals
   jacobian_test_freq = 0;
-=======
-  if (residual_test_freq > 2) residual_test_freq = 2; // print level
-
-  // Frequency of testing the consistency of the jacobian with the residuals
-  jacobian_test_freq = 0;
-  if (jacobian_test_freq > 2) jacobian_test_freq = 2; // print level
->>>>>>> 944c05a4
 
   if (meshInitializedFlag){
     fprintf(stderr, "[%d] Cannot call initialize() more than once!\n", 
@@ -2797,7 +2783,6 @@
   rhs:      the residual output
 */
 void TACSAssembler::assembleRes( TACSBVec *residual ){
-  printf("Assemblign residual sjkfhasdjkhfjkasdhfjksad h;jfa sdh;f\n");
   // Sort the list of auxiliary elements - this only performs the
   // sort if it is required (if new elements are added)
   if (auxElements){
@@ -2837,7 +2822,7 @@
     getDataPointers(elementData, 
 		    &vars, &dvars, &ddvars, &elemRes,
 		    &elemXpts, NULL, NULL, NULL);
-
+    
     // Get the auxiliary elements
     int naux = 0, aux_count = 0;
     TACSAuxElem *aux = NULL;
